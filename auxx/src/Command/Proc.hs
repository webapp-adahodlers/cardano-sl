{-# LANGUAGE ApplicativeDo  #-}
{-# LANGUAGE NamedFieldPuns #-}

module Command.Proc
       ( createCommandProcs
       ) where

import           Universum

import           Data.Constraint (Dict (..))
import           Data.Default (def)
import           Data.List ((!!))
import qualified Data.Map as Map
import           Formatting (build, int, sformat, stext, (%))
import           System.Wlog (CanLog, HasLoggerName, logError, logInfo, logWarning)
import qualified Text.JSON.Canonical as CanonicalJSON

import           Pos.Client.KeyStorage (addSecretKey, getSecretKeysPlain)
import           Pos.Client.Txp.Balances (getBalance)
import           Pos.Core (AddrStakeDistribution (..), Address, SoftwareVersion (..), StakeholderId,
                           addressHash, mkMultiKeyDistr, unsafeGetCoin)
import           Pos.Core.Common (AddrAttributes (..), AddrSpendingData (..), makeAddress)
import           Pos.Core.Configuration (genesisSecretKeys)
import           Pos.Core.Txp (TxOut (..))
import           Pos.Crypto (PublicKey, emptyPassphrase, encToPublic, fullPublicKeyF, hashHexF,
                             noPassEncrypt, safeCreatePsk, unsafeCheatingHashCoerce, withSafeSigner)
import           Pos.DB.Class (MonadGState (..))
import           Pos.Diffusion.Types (Diffusion (..))
import           Pos.Update (BlockVersionModifier (..))
import           Pos.Util.CompileInfo (HasCompileInfo)
import           Pos.Util.UserSecret (WalletUserSecret (..), readUserSecret, usKeys, usPrimKey,
                                      usWallet, userSecret)
import           Pos.Util.Util (eitherToThrow)

import           Command.BlockGen (generateBlocks)
import qualified Command.DumpBlockchain as DumpBlockchain
import           Command.Help (mkHelpMessage)
import qualified Command.Rollback as Rollback
import qualified Command.Tx as Tx
import           Command.TyProjection (tyAddrDistrPart, tyAddrStakeDistr, tyAddress,
                                       tyApplicationName, tyBlockVersion, tyBlockVersionModifier,
                                       tyBool, tyByte, tyCoin, tyCoinPortion, tyEither,
                                       tyEpochIndex, tyFilePath, tyHash, tyInt,
                                       tyProposeUpdateSystem, tyPublicKey, tyScriptVersion,
                                       tySecond, tySoftwareVersion, tyStakeholderId,
                                       tySystemTag, tyTxOut, tyValue, tyWord, tyWord32)
import qualified Command.Update as Update
import           Lang.Argument (getArg, getArgMany, getArgOpt, getArgSome, typeDirectedKwAnn)
import           Lang.Command (CommandProc (..), UnavailableCommand (..))
import           Lang.Name (Name)
<<<<<<< HEAD
import           Lang.Value (AddKeyParams (..), AddrDistrPart (..), DumpBlockchainParams (..),
                             GenBlocksParams (..), ProposeUpdateParams (..),
                             ProposeUpdateSystem (..), RollbackParams (..), SendMode (..),
                             Value (..))
import           Mode (CmdCtx (..), MonadAuxxMode, deriveHDAddressAuxx, getCmdCtx,
                       makePubKeyAddressAuxx)
=======
import           Lang.Value (AddKeyParams (..), AddrDistrPart (..), GenBlocksParams (..),
                             ProposeUpdateParams (..), ProposeUpdateSystem (..),
                             RollbackParams (..), Value (..))
import           Mode (MonadAuxxMode, deriveHDAddressAuxx, makePubKeyAddressAuxx)
>>>>>>> 0ceca33c
import           Repl (PrintAction)

createCommandProcs ::
       forall m. (HasCompileInfo, MonadIO m, CanLog m, HasLoggerName m)
    => Maybe (Dict (MonadAuxxMode m))
    -> PrintAction m
    -> Maybe (Diffusion m)
    -> [CommandProc m]
createCommandProcs hasAuxxMode printAction mDiffusion = rights . fix $ \commands -> [

    return CommandProc
    { cpName = "L"
    , cpArgumentPrepare = identity
    , cpArgumentConsumer = getArgMany tyValue "elem"
    , cpExec = return . ValueList
    , cpHelp = "construct a list"
    },

    let name = "pk" in
    needsAuxxMode name >>= \Dict ->
    return CommandProc
    { cpName = name
    , cpArgumentPrepare = identity
    , cpArgumentConsumer = getArg tyInt "i"
    , cpExec = fmap ValuePublicKey . toLeft . Right
    , cpHelp = "public key for secret #i"
    },

    let name = "s" in
    needsAuxxMode name >>= \Dict ->
    return CommandProc
    { cpName = name
    , cpArgumentPrepare = identity
    , cpArgumentConsumer = getArg (tyPublicKey `tyEither` tyInt) "pk"
    , cpExec = fmap ValueStakeholderId . toLeft . Right
    , cpHelp = "stakeholder id (hash) of the specified public key"
    },

    let name = "addr" in
    needsAuxxMode name >>= \Dict ->
    return CommandProc
    { cpName = name
    , cpArgumentPrepare = map
        $ typeDirectedKwAnn "distr" tyAddrStakeDistr
    , cpArgumentConsumer =
        (,) <$> getArg (tyPublicKey `tyEither` tyInt) "pk"
            <*> getArgOpt tyAddrStakeDistr "distr"
    , cpExec = \(pk', mDistr) -> do
        pk <- toLeft pk'
        addr <- case mDistr of
            Nothing -> makePubKeyAddressAuxx pk
            Just distr -> return $
                makeAddress (PubKeyASD pk) (AddrAttributes Nothing distr)
        return $ ValueAddress addr
    , cpHelp = "address for the specified public key. a stake distribution \
             \ can be specified manually (by default it uses the current epoch \
             \ to determine whether we want to use bootstrap distr)"
    },

    let name = "addr-hd" in
    needsAuxxMode name >>= \Dict ->
    return CommandProc
    { cpName = name
    , cpArgumentPrepare = identity
    , cpArgumentConsumer = getArg tyInt "i"
    , cpExec = \i -> do
        sks <- getSecretKeysPlain
        sk <- evaluateWHNF (sks !! i) -- WHNF is sufficient to force possible errors
                                      -- from using (!!). I'd use NF but there's no
                                      -- NFData instance for secret keys.
        addrHD <- deriveHDAddressAuxx sk
        return $ ValueAddress addrHD
    , cpHelp = "address of the HD wallet for the specified public key"
    },

    return CommandProc
    { cpName = "tx-out"
    , cpArgumentPrepare = map
        $ typeDirectedKwAnn "addr" tyAddress
    , cpArgumentConsumer = do
        txOutAddress <- getArg tyAddress "addr"
        txOutValue <- getArg tyCoin "value"
        return TxOut{..}
    , cpExec = return . ValueTxOut
    , cpHelp = "construct a transaction output"
    },

    let name = "dp" in
    needsAuxxMode name >>= \Dict ->
    return CommandProc
    { cpName = name
    , cpArgumentPrepare = identity
    , cpArgumentConsumer = do
        adpStakeholderId <- getArg (tyStakeholderId `tyEither` tyPublicKey `tyEither` tyInt) "s"
        adpCoinPortion <- getArg tyCoinPortion "p"
        return (adpStakeholderId, adpCoinPortion)
    , cpExec = \(sId', cp) -> do
        sId <- toLeft sId'
        return $ ValueAddrDistrPart (AddrDistrPart sId cp)
    , cpHelp = "construct an address distribution part"
    },

    let name = "distr" in
    needsAuxxMode name >>= \Dict ->
    return CommandProc
    { cpName = name
    , cpArgumentPrepare = identity
    , cpArgumentConsumer = getArgSome tyAddrDistrPart "dp"
    , cpExec = \parts -> do
        distr <- case parts of
            AddrDistrPart sId coinPortion :| []
              | coinPortion == maxBound ->
                return $ SingleKeyDistr sId
            _ -> eitherToThrow $
                 mkMultiKeyDistr . Map.fromList $
                 map (\(AddrDistrPart s cp) -> (s, cp)) $
                 toList parts
        return $ ValueAddrStakeDistribution distr
    , cpHelp = "construct an address distribution (use 'dp' for each part)"
    },

    return . procConst "boot" $ ValueAddrStakeDistribution BootstrapEraDistr,

    return . procConst "true" $ ValueBool True,
    return . procConst "false" $ ValueBool False,

    let name = "balance" in
    needsAuxxMode name >>= \Dict ->
    return CommandProc
    { cpName = name
    , cpArgumentPrepare = identity
    , cpArgumentConsumer = getArg (tyAddress `tyEither` tyPublicKey `tyEither` tyInt) "addr"
    , cpExec = \addr' -> do
        addr <- toLeft addr'
        balance <- getBalance addr
        return $ ValueNumber (fromIntegral . unsafeGetCoin $ balance)
    , cpHelp = "check the amount of coins on the specified address"
    },

    let name = "bvd" in
    needsAuxxMode name >>= \Dict ->
    return CommandProc
    { cpName = name
    , cpArgumentPrepare = identity
    , cpArgumentConsumer = do pure ()
    , cpExec = \() -> ValueBlockVersionData <$> gsAdoptedBVData
    , cpHelp = "return current (adopted) BlockVersionData"
    },

    let name = "send-to-all-genesis" in
    needsDiffusion name >>= \diffusion ->
    needsAuxxMode name >>= \Dict ->
    return CommandProc
    { cpName = name
    , cpArgumentPrepare = identity
    , cpArgumentConsumer = do
        stagpDuration <- getArg tyInt "dur"
        stagpConc <- getArg tyInt "conc"
        stagpDelay <- getArg tyInt "delay"
        stagpTpsSentFile <- getArg tyFilePath "file"
        return Tx.SendToAllGenesisParams{..}
    , cpExec = \stagp -> do
        Tx.sendToAllGenesis diffusion stagp
        return ValueUnit
    , cpHelp = "create and send transactions from all genesis addresses \
               \ for <duration> seconds, <delay> in ms. <conc> is the \
               \ number of threads that send transactions concurrently. \
               \ <mode> is either 'neighbours', 'round-robin', or 'send-random'"
    },

    let name = "send-from-file" in
    needsDiffusion name >>= \diffusion ->
    needsAuxxMode name >>= \Dict ->
    return CommandProc
    { cpName = name
    , cpArgumentPrepare = identity
    , cpArgumentConsumer = getArg tyFilePath "file"
    , cpExec = \filePath -> do
        Tx.sendTxsFromFile diffusion filePath
        return ValueUnit
    , cpHelp = ""
    },

    let name = "send" in
    needsDiffusion name >>= \diffusion ->
    needsAuxxMode name >>= \Dict ->
    return CommandProc
    { cpName = name
    , cpArgumentPrepare = identity
    , cpArgumentConsumer =
        (,) <$> getArg tyInt "i"
            <*> getArgSome tyTxOut "out"
    , cpExec = \(i, outputs) -> do
        Tx.send diffusion i outputs
        return ValueUnit
    , cpHelp = "send from #i to specified transaction outputs \
               \ (use 'tx-out' to build them)"
    },

    let name = "vote" in
    needsDiffusion name >>= \diffusion ->
    needsAuxxMode name >>= \Dict ->
    return CommandProc
    { cpName = name
    , cpArgumentPrepare = identity
    , cpArgumentConsumer =
        (,,) <$> getArg tyInt "i"
             <*> getArg tyBool "agree"
             <*> getArg tyHash "up-id"
    , cpExec = \(i, decision, upId) -> do
        Update.vote diffusion i decision upId
        return ValueUnit
    , cpHelp = "send vote for update proposal <up-id> and \
               \ decision <agree> ('true' or 'false'), \
               \ using secret key #i"
    },

    let name = "apply-blockchain-dump" in
    needsAuxxMode name >>= \Dict ->
    return CommandProc
    { cpName = name
    , cpArgumentPrepare = identity
    , cpArgumentConsumer = getArg tyFilePath "path"
    , cpExec = \path -> do
        DumpBlockchain.applyBlockchainDump path
        return ValueUnit
    , cpHelp = "take a single .cbor.lzma file containing a blockchain dump \
               \(or a folder with such files), and apply all blocks from \
               \those files as if they were received from the network"
    },

    return CommandProc
    { cpName = "bvm"
    , cpArgumentPrepare = identity
    , cpArgumentConsumer = do
        bvmScriptVersion <- getArgOpt tyScriptVersion "script-version"
        bvmSlotDuration <- getArgOpt tySecond "slot-duration"
        bvmMaxBlockSize <- getArgOpt tyByte "max-block-size"
        bvmMaxHeaderSize <- getArgOpt tyByte "max-header-size"
        bvmMaxTxSize <- getArgOpt tyByte "max-tx-size"
        bvmMaxProposalSize <- getArgOpt tyByte "max-proposal-size"
        bvmMpcThd <- getArgOpt tyCoinPortion "mpc-thd"
        bvmHeavyDelThd <- getArgOpt tyCoinPortion "heavy-del-thd"
        bvmUpdateVoteThd <- getArgOpt tyCoinPortion "update-vote-thd"
        bvmUpdateProposalThd <- getArgOpt tyCoinPortion "update-proposal-thd"
        let bvmUpdateImplicit = Nothing -- TODO
        let bvmSoftforkRule = Nothing -- TODO
        let bvmTxFeePolicy = Nothing -- TODO
        bvmUnlockStakeEpoch <- getArgOpt tyEpochIndex "unlock-stake-epoch"
        pure BlockVersionModifier{..}
    , cpExec = return . ValueBlockVersionModifier
    , cpHelp = "construct a BlockVersionModifier"
    },

    return CommandProc
    { cpName = "upd-bin"
    , cpArgumentPrepare = identity
    , cpArgumentConsumer = do
        pusSystemTag <- getArg tySystemTag "system"
        pusInstallerPath <- getArgOpt tyFilePath "installer-path"
        pusBinDiffPath <- getArgOpt tyFilePath "bin-diff-path"
        pure ProposeUpdateSystem{..}
    , cpExec = return . ValueProposeUpdateSystem
    , cpHelp = "construct a part of the update proposal for binary update"
    },

    let name = "software" in
    return CommandProc
    { cpName = name
    , cpArgumentPrepare = identity
    , cpArgumentConsumer = do
        appName <- getArg tyApplicationName "name"
        number <- getArg tyWord32 "n"
        pure (appName, number)
    , cpExec = \(svAppName, svNumber) -> do
        return $ ValueSoftwareVersion SoftwareVersion{..}
    , cpHelp = "Construct a software version from application name and number"
    },

    let name = "propose-update" in
    needsDiffusion name >>= \diffusion ->
    needsAuxxMode name >>= \Dict ->
    return CommandProc
    { cpName = name
    , cpArgumentPrepare = map
        $ typeDirectedKwAnn "bvm" tyBlockVersionModifier
        . typeDirectedKwAnn "update" tyProposeUpdateSystem
        . typeDirectedKwAnn "block-version" tyBlockVersion
        . typeDirectedKwAnn "software-version" tySoftwareVersion
    , cpArgumentConsumer = do
        puSecretKeyIdx <- getArg tyInt "i"
        puVoteAll <- getArg tyBool "vote-all"
        puBlockVersion <- getArg tyBlockVersion "block-version"
        puSoftwareVersion <- getArg tySoftwareVersion "software-version"
        puBlockVersionModifier <- fromMaybe def <$> getArgOpt tyBlockVersionModifier "bvm"
        puUpdates <- getArgMany tyProposeUpdateSystem "update"
        pure ProposeUpdateParams{..}
    , cpExec = \params ->
        -- FIXME: confuses existential/universal. A better solution
        -- is to have two ValueHash constructors, one with universal and
        -- one with existential (relevant via singleton-style GADT) quantification.
        ValueHash . unsafeCheatingHashCoerce <$> Update.propose diffusion params
    , cpHelp = "propose an update with one positive vote for it \
               \ using secret key #i"
    },

    return CommandProc
    { cpName = "hash-installer"
    , cpArgumentPrepare = identity
    , cpArgumentConsumer = getArg tyFilePath "file"
    , cpExec = \filePath -> do
        Update.hashInstaller printAction filePath
        return ValueUnit
    , cpHelp = ""
    },

    let name = "delegate-heavy" in
    needsDiffusion name >>= \diffusion ->
    needsAuxxMode name >>= \Dict ->
    return CommandProc
    { cpName = name
    , cpArgumentPrepare = identity
    , cpArgumentConsumer =
      (,,,) <$> getArg tyInt "i"
            <*> getArg tyPublicKey "pk"
            <*> getArg tyEpochIndex "cur"
            <*> getArg tyBool "dry"
    , cpExec = \(i, delegatePk, curEpoch, dry) -> do
        issuerSk <- (!! i) <$> getSecretKeysPlain
        withSafeSigner issuerSk (pure emptyPassphrase) $ \case
            Nothing -> logError "Invalid passphrase"
            Just ss -> do
                let psk = safeCreatePsk ss delegatePk curEpoch
                if dry
                then do
                    printAction $
                        sformat ("JSON: key "%hashHexF%", value "%stext)
                            (addressHash $ encToPublic issuerSk)
                            (decodeUtf8 $
                                CanonicalJSON.renderCanonicalJSON $
                                runIdentity $
                                CanonicalJSON.toJSON psk)
                else do
                    sendPskHeavy diffusion psk
                    logInfo "Sent heavyweight cert"
        return ValueUnit
    , cpHelp = ""
    },

    let name = "generate-blocks" in
    needsAuxxMode name >>= \Dict ->
    return CommandProc
    { cpName = name
    , cpArgumentPrepare = identity
    , cpArgumentConsumer = do
        bgoBlockN <- getArg tyWord32 "n"
        bgoSeed <- getArgOpt tyInt "seed"
        return GenBlocksParams{..}
    , cpExec = \params -> do
        generateBlocks params
        return ValueUnit
    , cpHelp = "generate <n> blocks"
    },

    let name = "add-key-pool" in
    needsAuxxMode name >>= \Dict ->
    return CommandProc
    { cpName = name
    , cpArgumentPrepare = identity
    , cpArgumentConsumer = getArgMany tyInt "i"
    , cpExec = \is -> do
        when (null is) $ logWarning "Not adding keys from pool (list is empty)"
        let secrets = fromMaybe (error "Secret keys are unknown") genesisSecretKeys
        forM_ is $ \i -> do
            key <- evaluateNF $ secrets !! i
            addSecretKey $ noPassEncrypt key
        return ValueUnit
    , cpHelp = ""
    },

    let name = "add-key" in
    needsAuxxMode name >>= \Dict ->
    return CommandProc
    { cpName = name
    , cpArgumentPrepare = identity
    , cpArgumentConsumer = do
        akpFile <- getArg tyFilePath "file"
        akpPrimary <- getArg tyBool "primary"
        return AddKeyParams {..}
    , cpExec = \AddKeyParams {..} -> do
        secret <- readUserSecret akpFile
        if akpPrimary then do
            let primSk = fromMaybe (error "Primary key not found") (secret ^. usPrimKey)
            addSecretKey $ noPassEncrypt primSk
        else do
            let ks = secret ^. usKeys
            printAction $ sformat ("Adding "%build%" secret keys") (length ks)
            mapM_ addSecretKey ks
        return ValueUnit
    , cpHelp = ""
    },

    let name = "rollback" in
    needsAuxxMode name >>= \Dict ->
    return CommandProc
    { cpName = name
    , cpArgumentPrepare = identity
    , cpArgumentConsumer = do
        rpNum <- getArg tyWord "n"
        rpDumpPath <- getArg tyFilePath "dump-file"
        pure RollbackParams{..}
    , cpExec = \RollbackParams{..} -> do
        Rollback.rollbackAndDump rpNum rpDumpPath
        return ValueUnit
    , cpHelp = ""
    },

    let name = "dump-blockchain" in
    needsAuxxMode name >>= \Dict ->
    return CommandProc
    { cpName = name
    , cpArgumentPrepare = identity
    , cpArgumentConsumer = do
        dumpOutFolder <- getArg tyFilePath "dump-folder"
        pure DumpBlockchainParams{..}
    , cpExec = \DumpBlockchainParams{..} -> do
        DumpBlockchain.dumpBlockchain dumpOutFolder
        return ValueUnit
    , cpHelp = "dump all available blocks as a number of .cbor.lzma files, \
               \each corresponding to a single epoch (the last epoch might \
               \be truncated"
    },

    let name = "listaddr" in
    needsAuxxMode name >>= \Dict ->
    return CommandProc
    { cpName = name
    , cpArgumentPrepare = identity
    , cpArgumentConsumer = do pure ()
    , cpExec = \() -> do
        sks <- getSecretKeysPlain
        printAction "Available addresses:"
        for_ (zip [0 :: Int ..] sks) $ \(i, sk) -> do
            let pk = encToPublic sk
            addr <- makePubKeyAddressAuxx pk
            addrHD <- deriveHDAddressAuxx sk
            printAction $
                sformat ("    #"%int%":   addr:      "%build%"\n"%
                         "          pk:        "%fullPublicKeyF%"\n"%
                         "          pk hash:   "%hashHexF%"\n"%
                         "          HD addr:   "%build)
                    i addr pk (addressHash pk) addrHD
        walletMB <- (^. usWallet) <$> (view userSecret >>= atomically . readTVar)
        whenJust walletMB $ \wallet -> do
            addrHD <- deriveHDAddressAuxx (_wusRootKey wallet)
            printAction $
                sformat ("    Wallet address:\n"%
                         "          HD addr:   "%build)
                    addrHD
        return ValueUnit
    , cpHelp = ""
    },

    return CommandProc
    { cpName = "help"
    , cpArgumentPrepare = identity
    , cpArgumentConsumer = do pure ()
    , cpExec = \() -> do
        printAction (mkHelpMessage commands)
        return ValueUnit
    , cpHelp = "display this message"
    }]
  where
    needsAuxxMode :: Name -> Either UnavailableCommand (Dict (MonadAuxxMode m))
    needsAuxxMode name =
        maybe (Left $ UnavailableCommand name "AuxxMode is not available") Right hasAuxxMode
    needsDiffusion :: Name -> Either UnavailableCommand (Diffusion m)
    needsDiffusion name =
        maybe (Left $ UnavailableCommand name "Diffusion layer is not available") Right mDiffusion

procConst :: Applicative m => Name -> Value -> CommandProc m
procConst name value =
    CommandProc
    { cpName = name
    , cpArgumentPrepare = identity
    , cpArgumentConsumer = pure ()
    , cpExec = \() -> pure value
    , cpHelp = "constant"
    }

class ToLeft m a b where
    toLeft :: Either a b -> m a

instance (Monad m, ToLeft m a b, ToLeft m b c) => ToLeft m a (Either b c) where
    toLeft = toLeft <=< traverse toLeft

instance MonadAuxxMode m => ToLeft m PublicKey Int where
    toLeft = either return getPublicKeyFromIndex

instance MonadAuxxMode m => ToLeft m StakeholderId PublicKey where
    toLeft = return . either identity addressHash

instance MonadAuxxMode m => ToLeft m Address PublicKey where
    toLeft = either return makePubKeyAddressAuxx

getPublicKeyFromIndex :: MonadAuxxMode m => Int -> m PublicKey
getPublicKeyFromIndex i = do
    sks <- getSecretKeysPlain
    let sk = sks !! i
        pk = encToPublic sk
    evaluateNF pk<|MERGE_RESOLUTION|>--- conflicted
+++ resolved
@@ -48,19 +48,11 @@
 import           Lang.Argument (getArg, getArgMany, getArgOpt, getArgSome, typeDirectedKwAnn)
 import           Lang.Command (CommandProc (..), UnavailableCommand (..))
 import           Lang.Name (Name)
-<<<<<<< HEAD
 import           Lang.Value (AddKeyParams (..), AddrDistrPart (..), DumpBlockchainParams (..),
                              GenBlocksParams (..), ProposeUpdateParams (..),
-                             ProposeUpdateSystem (..), RollbackParams (..), SendMode (..),
+                             ProposeUpdateSystem (..), RollbackParams (..),
                              Value (..))
-import           Mode (CmdCtx (..), MonadAuxxMode, deriveHDAddressAuxx, getCmdCtx,
-                       makePubKeyAddressAuxx)
-=======
-import           Lang.Value (AddKeyParams (..), AddrDistrPart (..), GenBlocksParams (..),
-                             ProposeUpdateParams (..), ProposeUpdateSystem (..),
-                             RollbackParams (..), Value (..))
 import           Mode (MonadAuxxMode, deriveHDAddressAuxx, makePubKeyAddressAuxx)
->>>>>>> 0ceca33c
 import           Repl (PrintAction)
 
 createCommandProcs ::
