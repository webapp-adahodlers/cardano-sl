--- conflicted
+++ resolved
@@ -12,8 +12,9 @@
 
 import           Control.Concurrent.STM.TQueue    (newTQueue, tryReadTQueue, writeTQueue)
 import           Control.Exception.Safe           (Exception (..), try)
-import           Control.Monad.Except             (runExceptT, throwError)
+import           Control.Monad.Except             (runExceptT)
 import qualified Data.ByteString                  as BS
+import qualified Data.HashMap.Strict              as HM
 import           Data.List                        ((!!))
 import qualified Data.List.NonEmpty               as NE
 import qualified Data.Text                        as T
@@ -55,12 +56,8 @@
 import           Pos.Util.CompileInfo             (HasCompileInfo)
 import           Pos.Util.UserSecret              (usWallet, userSecret)
 import           Pos.Util.Util                    (maybeThrow)
-<<<<<<< HEAD
-import           Pos.Wallet                       (getSecretKeys)
+import           Pos.Wallet                       (getSecretKeysPlain)
 import           Pos.Wallet.Web.Secret            (wusRootKey)
-=======
-import           Pos.Wallet                       (getSecretKeysPlain)
->>>>>>> 9eeb0c92
 
 import           Command.Types                    (SendMode (..),
                                                    SendToAllGenesisParams (..))
@@ -207,7 +204,6 @@
     -> AuxxMode ()
 send sendActions idx outputs = do
     CmdCtx{ccPeers} <- getCmdCtx
-<<<<<<< HEAD
     skey <- takeSecret
     let curPk = encToPublic skey
     let plainAddresses = map (flip makePubKeyAddress curPk . IsBootstrapEraAddr) [False, True]
@@ -216,11 +212,11 @@
                     deriveFirstHDAddress (IsBootstrapEraAddr ibea) emptyPassphrase skey) [False, True]
     let allAddresses = hdAddresses ++ plainAddresses
     let allSecrets = hdSecrets ++ [skey, skey]
-    etx <- withSafeSigners allSecrets (pure emptyPassphrase) $ \signersMB -> runExceptT $ do
-        signers <- signersMB `whenNothing` throwError (toException $ AuxxException "Invalid passphrase")
-        let sigAddr = NE.fromList $ zip signers allAddresses
-        -- BE CAREFUL: We create remain address using our pk, wallent doesn't show such addresses
-        (txAux,_) <- lift $ prepareMTx sigAddr (map TxOutAux outputs) curPk
+    etx <- withSafeSigners allSecrets (pure emptyPassphrase) $ \signers -> runExceptT @AuxxException $ do
+        let addrSig = HM.fromList $ zip allAddresses signers
+        let getSigner = fromMaybe (error "Couldn't get SafeSigner") . flip HM.lookup addrSig
+        -- BE CAREFUL: We create remain address using our pk, wallet doesn't show such addresses
+        (txAux,_) <- lift $ prepareMTx getSigner (NE.fromList allAddresses) (map TxOutAux outputs) curPk
         txAux <$ (ExceptT $ try $ submitTxRaw (immediateConcurrentConversations sendActions ccPeers) txAux)
     case etx of
         Left err -> putText $ sformat ("Error: "%stext) (toText $ displayException err)
@@ -231,22 +227,7 @@
         | idx == -1 = do
             _userSecret <- view userSecret >>= atomically . readTVar
             pure $ maybe (error "Unknown wallet address") (^. wusRootKey) (_userSecret ^. usWallet)
-        | otherwise = (!! idx) <$> getSecretKeys
-=======
-    skeys <- getSecretKeysPlain
-    let skey = skeys !! idx
-        curPk = encToPublic skey
-    etx <- withSafeSigner skey (pure emptyPassphrase) $ \mss -> runExceptT $ do
-        ss <- mss `whenNothing` throwError (toException $ AuxxException "Invalid passphrase")
-        ExceptT $ try $ submitTx
-            (immediateConcurrentConversations sendActions ccPeers)
-            ss
-            (map TxOutAux outputs)
-            curPk
-    case etx of
-        Left err      -> logError $ sformat ("Error: "%stext) (toText $ displayException err)
-        Right (tx, _) -> logInfo $ sformat ("Submitted transaction: "%txaF) tx
->>>>>>> 9eeb0c92
+        | otherwise = (!! idx) <$> getSecretKeysPlain
 
 ----------------------------------------------------------------------------
 -- Send from file
