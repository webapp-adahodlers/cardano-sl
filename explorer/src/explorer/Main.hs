--- conflicted
+++ resolved
@@ -10,70 +10,35 @@
 
 import           Universum
 
-<<<<<<< HEAD
-import           Data.Default              (def)
 import           Data.Maybe                (fromJust)
-import           Formatting                (build, sformat, shown, (%))
+import           Formatting                (sformat, shown, (%))
 import           Mockable                  (Production, currentTime, runProduction)
 import           System.Wlog               (logInfo)
 
+import           NodeOptions               (ExplorerArgs (..), ExplorerNodeArgs (..),
+                                            getExplorerNodeOptions)
 import           Pos.Binary                ()
+import           Pos.Client.CLI            (CommonNodeArgs (..), NodeArgs (..),
+                                            getNodeParams)
 import qualified Pos.Client.CLI            as CLI
 import           Pos.Communication         (OutSpecs, WorkerSpec)
-import           Pos.Constants             (isDevelopment)
-import           Pos.Core                  (HasCoreConstants, giveStaticConsts)
+import           Pos.Core                  (gdStartTime, genesisData)
 import           Pos.Explorer.ExtraContext (makeExtraCtx)
 import           Pos.Explorer.Socket       (NotifierSettings (..))
 import           Pos.Explorer.Web          (ExplorerProd, explorerPlugin,
                                             liftToExplorerProd, notifierPlugin,
                                             runExplorerProd)
-import           Pos.Launcher              (NodeParams (..), NodeResources (..),
-                                            applyConfigInfo, bracketNodeResources,
-                                            hoistNodeResources, runNode, runRealBasedMode)
+import           Pos.Launcher              (ConfigurationOptions (..), HasConfigurations,
+                                            NodeParams (..), NodeResources (..),
+                                            bracketNodeResources, hoistNodeResources,
+                                            runNode, runRealBasedMode, withConfigurations)
 import           Pos.Ssc.GodTossing        (SscGodTossing)
+import           Pos.Ssc.SscAlgo           (SscAlgo (..))
 import           Pos.Types                 (Timestamp (Timestamp))
 import           Pos.Update                (updateTriggerWorker)
-import           Pos.Util                  (inAssertMode, mconcatPair)
+import           Pos.Util                  (mconcatPair)
 import           Pos.Util.UserSecret       (usVss)
 
-import           ExplorerOptions           (Args (..), getExplorerOptions)
-import           Params                    (getNodeParams, gtSscParams)
-
-printFlags :: IO ()
-printFlags = do
-    if isDevelopment
-        then putText "[Attention] We are in DEV mode"
-        else putText "[Attention] We are in PRODUCTION mode"
-    inAssertMode $ putText "Asserts are ON"
-
-=======
-import           Data.Maybe          (fromJust)
-import           Formatting          (sformat, shown, (%))
-import           Mockable            (Production, currentTime, runProduction)
-import           System.Wlog         (logInfo)
-
-import           NodeOptions         (ExplorerArgs (..), ExplorerNodeArgs (..),
-                                      getExplorerNodeOptions)
-import           Pos.Binary          ()
-import           Pos.Client.CLI      (CommonNodeArgs (..), NodeArgs (..), getNodeParams)
-import qualified Pos.Client.CLI      as CLI
-import           Pos.Communication   (OutSpecs, WorkerSpec)
-import           Pos.Core            (gdStartTime, genesisData)
-import           Pos.Explorer        (runExplorerBListener)
-import           Pos.Explorer.Socket (NotifierSettings (..))
-import           Pos.Explorer.Web    (ExplorerProd, explorerPlugin, notifierPlugin)
-import           Pos.Launcher        (ConfigurationOptions (..), HasConfigurations,
-                                      NodeParams (..), NodeResources (..),
-                                      bracketNodeResources, hoistNodeResources, runNode,
-                                      runRealBasedMode, withConfigurations)
-import           Pos.Ssc.GodTossing  (SscGodTossing)
-import           Pos.Ssc.SscAlgo     (SscAlgo (..))
-import           Pos.Types           (Timestamp (Timestamp))
-import           Pos.Update          (updateTriggerWorker)
-import           Pos.Util            (mconcatPair)
-import           Pos.Util.UserSecret (usVss)
-
->>>>>>> 1bcca866
 ----------------------------------------------------------------------------
 -- Main action
 ----------------------------------------------------------------------------
@@ -106,16 +71,10 @@
                 , updateTriggerWorker
                 ]
 
-<<<<<<< HEAD
-        bracketNodeResources nodeParams sscParams $ \nr@NodeResources {..} ->
-            let extraCtx = makeExtraCtx nrContext
+        bracketNodeResources currentParams gtParams $ \nr@NodeResources {..} ->
+            let extraCtx = makeExtraCtx
             in runExplorerRealMode
                 (hoistNodeResources (liftToExplorerProd . runExplorerProd extraCtx) nr)
-=======
-        bracketNodeResources currentParams gtParams $ \nr@NodeResources {..} ->
-            runExplorerRealMode
-                (hoistNodeResources (lift . runExplorerBListener) nr)
->>>>>>> 1bcca866
                 (runNode @SscGodTossing nr plugins)
   where
 
@@ -127,13 +86,9 @@
         => NodeResources SscGodTossing ExplorerProd
         -> (WorkerSpec ExplorerProd, OutSpecs)
         -> Production ()
-<<<<<<< HEAD
     runExplorerRealMode nr@NodeResources{..} =
-        let extraCtx = makeExtraCtx nrContext
+        let extraCtx = makeExtraCtx
         in runRealBasedMode (runExplorerProd extraCtx) liftToExplorerProd nr
-=======
-    runExplorerRealMode = runRealBasedMode runExplorerBListener lift
 
     nodeArgs :: NodeArgs
-    nodeArgs = NodeArgs { sscAlgo = GodTossingAlgo, behaviorConfigPath = Nothing }
->>>>>>> 1bcca866
+    nodeArgs = NodeArgs { sscAlgo = GodTossingAlgo, behaviorConfigPath = Nothing }