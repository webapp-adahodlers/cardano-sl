--- conflicted
+++ resolved
@@ -15,7 +15,7 @@
 import Explorer.Update (update) as Ex
 import Explorer.View.Layout (view)
 import Network.HTTP.Affjax (AJAX)
-import Pos.Explorer.Web.Sockets.Methods (ServerEvent(..))
+import Pos.Explorer.Socket.Methods (ServerEvent(..))
 import Prelude (($), (<<<), bind, pure)
 import Pux (App, Config, CoreEffects, Update, renderToDOM, start)
 import Pux.Devtool (Action, start) as Pux.Devtool
@@ -33,7 +33,6 @@
   -- socket
   actionChannel <- channel $ Ex.SocketConnected false
   let socketSignal = subscribe actionChannel :: Signal Ex.Action
-<<<<<<< HEAD
   socket' <- connect Ex.socketHost
   on socket' Ex.connectEvent $ Ex.connectHandler actionChannel
   on socket' Ex.closeEvent $ Ex.closeHandler actionChannel
@@ -42,13 +41,6 @@
   on socket' (toEvent CallYou) $ Ex.callYouEventHandler actionChannel
   on socket' (toEvent CallYouString) $ Ex.callYouStringEventHandler actionChannel
   on socket' (toEvent CallYouTxId) $ Ex.callYouCTxIdEventHandler actionChannel
-=======
-  -- socket <- connect Ex.socketHost
-  -- on socket Ex.connectEvent $ Ex.connectHandler actionChannel
-  -- on socket Ex.closeEvent $ Ex.closeHandler actionChannel
-  -- on socket Ex.lastestBlocksEvent $ Ex.latestBlocksHandler actionChannel
-  -- on socket Ex.lastestTransactionsEvent $ Ex.latestTransactionsHandler actionChannel
->>>>>>> 151614df
 
   pure
     { initialState: set (socket <<< connection) (Just socket') state
