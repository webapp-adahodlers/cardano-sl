{-# LANGUAGE CPP                 #-}
{-# LANGUAGE DeriveFunctor       #-}
{-# LANGUAGE LambdaCase          #-}
{-# LANGUAGE Rank2Types          #-}
{-# LANGUAGE ScopedTypeVariables #-}
{-# LANGUAGE TypeFamilies        #-}

module Pos.Communication.Limits.Types
       ( Limit (..)
       , (<+>)

       , MessageLimited (..)
       , MessageLimitedPure (..)


       , recvLimited

       -- Commented out because every use of it everywhere else seems to also
       -- be commented out.
       -- FIXME decide whether to keep it or trash it.
       --, MaxSize (..)
       ) where

import           Universum

<<<<<<< HEAD
import           Data.Reflection            (Reifies (..), reify)
import           Serokell.Data.Memory.Units (Byte)

import           Pos.Binary.Class           (Bi (..), Peek)
import qualified Pos.Binary.Class           as Bi
import           Pos.Communication.Protocol (ConversationActions (..), Message)
=======
import           Pos.Communication.Protocol (ConversationActions (..))
>>>>>>> 69e89614
import qualified Pos.DB.Class               as DB

-- | A limit on the length of something (in bytes).
--   TODO should check for overflow in the Num instance.
--   Although, if the limit is anywhere near maxBound :: Word32 then something
--   is almost certainly amiss.
newtype Limit t = Limit { getLimit :: Word32 }
    deriving (Eq, Ord, Show, Num, Enum, Real, Integral)

instance Functor Limit where
    fmap _ (Limit x) = Limit x

infixl 4 <+>
(<+>) :: Limit (a -> b) -> Limit a -> Limit b
Limit x <+> Limit y = Limit $ x + y

<<<<<<< HEAD
instance Functor Limit where
    fmap _ (Limit x) = Limit x

-- | Specifies type of limit on incoming message size.
-- Useful when the type has several limits and choice depends on constructor.
class Limiter l where
    limitGet :: l -> Peek a -> Peek a
    addLimit :: Byte -> l -> l

instance Limiter (Limit t) where -- CSL-1122 uncomment
    limitGet (Limit l) = Bi.limitGet $ fromIntegral l
    addLimit a = (Limit a +)

-- CSL-1122: do we need this instance or not?
--
instance forall s l a. (Bi a, Reifies s l, Limiter l) =>
         Bi (LimitedLengthExt s l a) where
    put (LimitedLength a) = put a
    get = do
        let maxSize = reflect (Proxy @s)
        limitGet maxSize $ LimitedLength <$> get

-- | Specifies limit on message length.
-- Deserialization would fail if incoming data size exceeded this limit.
-- At serialisation stage message size is __not__ checked.
class Limiter (LimitType a) =>
      MessageLimited a where
    type LimitType a :: *
    type LimitType a = Limit a

    getMsgLenLimit :: DB.MonadGStateCore m => Proxy a -> m (LimitType a)

    default getMsgLenLimit :: ( LimitType a ~ Limit a
                              , MessageLimitedPure a
                              , DB.MonadGStateCore m
                              ) => Proxy a -> m (LimitType a)
=======
-- | Defines how to determine the limit of some type's serialized representation
--   using some particular state. See 'recvLimited'.
class MessageLimited a where
    getMsgLenLimit :: DB.MonadGState m => Proxy a -> m (Limit a)
    default getMsgLenLimit :: ( MessageLimitedPure a
                              , DB.MonadGState m
                              ) => Proxy a -> m (Limit a)
>>>>>>> 69e89614
    getMsgLenLimit _ = pure msgLenLimit

-- | Pure analogy to `MessageLimited`. Allows to easily get message length
-- limit for simple types.
--
-- All instances are encouraged to be covered with tests
-- (using `Test.Pos.Util.msgLenLimitedTest`).
--
-- If you're going to add instance and have no idea regarding limit value,
-- and your type's size is essentially bounded (doesn't contain list-like
-- structures and doesn't depend on global parameters), you can do as follows:
-- 1) Create instance with limit @1@.
-- 2) Add test case, run - it would fail and report actual size.
-- 3) Insert that value into instance.
--
-- TODO FIXME can we get rid of this class?
-- Its instances are basically tied up with the Binary instances; they assume
-- to know how they are defined.
class MessageLimitedPure a where
    msgLenLimit :: Limit a

instance MessageLimitedPure a => MessageLimitedPure (Maybe a) where
    msgLenLimit = Just <$> msgLenLimit + 1

instance ( MessageLimitedPure a
         , MessageLimitedPure b
         )
         => MessageLimitedPure (Either a b) where
    msgLenLimit = 1 + max (Left <$> msgLenLimit) (Right <$> msgLenLimit)

instance ( MessageLimitedPure a
         , MessageLimitedPure b
         )
         => MessageLimitedPure (a, b) where
    msgLenLimit = (,) <$> msgLenLimit <+> msgLenLimit

instance ( MessageLimitedPure a
         , MessageLimitedPure b
         , MessageLimitedPure c
         )
         => MessageLimitedPure (a, b, c) where
    msgLenLimit = (,,) <$> msgLenLimit <+> msgLenLimit <+> msgLenLimit

instance MessageLimitedPure Bool where
    msgLenLimit = 1

-- | Use the MessageLimited instance to determine the length limit of a
--   'rcv' type within the monadic context, and then receive at most that
--   many bytes. If more than that many bytes come in before a parse then
--   an exception is raised.
recvLimited
    :: forall rcv snd m .
       ( Monad m, DB.MonadGState m, MessageLimited rcv )
    => ConversationActions snd rcv m -> m (Maybe rcv)
recvLimited conv = getMsgLenLimit (Proxy @rcv) >>= recv conv . getLimit

-- | Wrapper for `Arbitrary` instances to indicate that
-- where an alternative exists, maximum available size is chosen.
-- This is required at first place to generate lists of max available size.
-- newtype MaxSize a = MaxSize
--     { getOfMaxSize :: a
--     } deriving (Eq, Ord, Show, Bi.Bi, Functor, MessageLimitedPure)<|MERGE_RESOLUTION|>--- conflicted
+++ resolved
@@ -23,16 +23,8 @@
 
 import           Universum
 
-<<<<<<< HEAD
-import           Data.Reflection            (Reifies (..), reify)
-import           Serokell.Data.Memory.Units (Byte)
 
-import           Pos.Binary.Class           (Bi (..), Peek)
-import qualified Pos.Binary.Class           as Bi
-import           Pos.Communication.Protocol (ConversationActions (..), Message)
-=======
 import           Pos.Communication.Protocol (ConversationActions (..))
->>>>>>> 69e89614
 import qualified Pos.DB.Class               as DB
 
 -- | A limit on the length of something (in bytes).
@@ -49,44 +41,6 @@
 (<+>) :: Limit (a -> b) -> Limit a -> Limit b
 Limit x <+> Limit y = Limit $ x + y
 
-<<<<<<< HEAD
-instance Functor Limit where
-    fmap _ (Limit x) = Limit x
-
--- | Specifies type of limit on incoming message size.
--- Useful when the type has several limits and choice depends on constructor.
-class Limiter l where
-    limitGet :: l -> Peek a -> Peek a
-    addLimit :: Byte -> l -> l
-
-instance Limiter (Limit t) where -- CSL-1122 uncomment
-    limitGet (Limit l) = Bi.limitGet $ fromIntegral l
-    addLimit a = (Limit a +)
-
--- CSL-1122: do we need this instance or not?
---
-instance forall s l a. (Bi a, Reifies s l, Limiter l) =>
-         Bi (LimitedLengthExt s l a) where
-    put (LimitedLength a) = put a
-    get = do
-        let maxSize = reflect (Proxy @s)
-        limitGet maxSize $ LimitedLength <$> get
-
--- | Specifies limit on message length.
--- Deserialization would fail if incoming data size exceeded this limit.
--- At serialisation stage message size is __not__ checked.
-class Limiter (LimitType a) =>
-      MessageLimited a where
-    type LimitType a :: *
-    type LimitType a = Limit a
-
-    getMsgLenLimit :: DB.MonadGStateCore m => Proxy a -> m (LimitType a)
-
-    default getMsgLenLimit :: ( LimitType a ~ Limit a
-                              , MessageLimitedPure a
-                              , DB.MonadGStateCore m
-                              ) => Proxy a -> m (LimitType a)
-=======
 -- | Defines how to determine the limit of some type's serialized representation
 --   using some particular state. See 'recvLimited'.
 class MessageLimited a where
@@ -94,7 +48,6 @@
     default getMsgLenLimit :: ( MessageLimitedPure a
                               , DB.MonadGState m
                               ) => Proxy a -> m (Limit a)
->>>>>>> 69e89614
     getMsgLenLimit _ = pure msgLenLimit
 
 -- | Pure analogy to `MessageLimited`. Allows to easily get message length
