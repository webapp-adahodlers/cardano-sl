-- | The main goal of this module is to encapsulate recovery mechanism
-- and provide helpers related to it.

module Pos.Recovery.Info
       ( MonadRecoveryInfo(..)
       , recoveryCommGuard
       , recoveryCommGuardSimple
       ) where

import           Universum

class Monad m => MonadRecoveryInfo m where
    -- | Returns if 'RecoveryHeader' is 'Just' (which is equivalent to “we're
    -- doing recovery”).
    recoveryInProgress :: m Bool

-- | This is a helper function which runs given action only if we are
-- not doing recovery at this moment.  It is useful for workers which
-- shouldn't do anything while we are not synchronized.
recoveryCommGuard
    :: MonadRecoveryInfo m
<<<<<<< HEAD
    => (WorkerSpec m, OutSpecs) -> (WorkerSpec m, OutSpecs)
recoveryCommGuard = first recoveryCommGuardSimple

-- | This function is a helper for @gromak. It is another version of
-- 'recoveryCommGuard'.
recoveryCommGuardSimple
    :: MonadRecoveryInfo m
    => WorkerSpec m -> WorkerSpec m
recoveryCommGuardSimple (ActionSpec worker) =
    ActionSpec $ \vI sA -> unlessM recoveryInProgress $ worker vI sA
=======
    => m () -> m ()
recoveryCommGuard action = unlessM recoveryInProgress action
>>>>>>> 23ae3dc7
<|MERGE_RESOLUTION|>--- conflicted
+++ resolved
@@ -4,7 +4,6 @@
 module Pos.Recovery.Info
        ( MonadRecoveryInfo(..)
        , recoveryCommGuard
-       , recoveryCommGuardSimple
        ) where
 
 import           Universum
@@ -19,18 +18,5 @@
 -- shouldn't do anything while we are not synchronized.
 recoveryCommGuard
     :: MonadRecoveryInfo m
-<<<<<<< HEAD
-    => (WorkerSpec m, OutSpecs) -> (WorkerSpec m, OutSpecs)
-recoveryCommGuard = first recoveryCommGuardSimple
-
--- | This function is a helper for @gromak. It is another version of
--- 'recoveryCommGuard'.
-recoveryCommGuardSimple
-    :: MonadRecoveryInfo m
-    => WorkerSpec m -> WorkerSpec m
-recoveryCommGuardSimple (ActionSpec worker) =
-    ActionSpec $ \vI sA -> unlessM recoveryInProgress $ worker vI sA
-=======
     => m () -> m ()
-recoveryCommGuard action = unlessM recoveryInProgress action
->>>>>>> 23ae3dc7
+recoveryCommGuard action = unlessM recoveryInProgress action