{-# LANGUAGE TypeApplications #-}
{-# LANGUAGE BangPatterns #-}

import           Control.Applicative (empty)
import           Control.Exception.Safe (throwString)
import           Control.Lens (at, (^.))
import           Control.Monad.Trans (liftIO)
import           Control.Monad.Trans.Resource (ResourceT, runResourceT)
import           Data.Conduit (ConduitT, Void, runConduit, yield, (.|))
import           Data.Conduit.Binary (sinkFile, sourceFile)
import qualified Data.Conduit.Binary as CB
import qualified Data.Conduit.List as CL
import           Data.Conduit.Text (decode, encode, utf8)
import           Data.Foldable (foldrM)
import           Data.List (intersperse)
import qualified Data.Map as M
import           Data.Text (Text)
import           Formatting (bprint, int, right, sformat, (%))
import qualified Formatting as F
import           System.IO (FilePath)

import           Data.Attoparsec.Text (parseOnly)
import           Options.Applicative.Simple (simpleOptions)

import           Bench.Network.Commons (LogMessage (..), MeasureEvent (..), MeasureInfo (..), MsgId,
                                        Payload (..), Timestamp, logMessageParser,
                                        measureInfoParser)
import           LogReaderOptions (Args (..), argsParser)
<<<<<<< HEAD

import qualified Pos.Util.Log as Log
import           Pos.Util.Trace (Trace, Severity (..), traceWith, logTrace)



type Measures = M.Map MsgId (Payload, [(MeasureEvent, Timestamp)])

type RowId = Int

analyze :: Trace IO (Severity, Text) -> FilePath -> Measures -> IO Measures
analyze logTrace file initialMeasures = runResourceT $ pipeline
    
=======
import           Pos.Util.Trace (Trace, Severity (..), traceWith, logTrace)


type Measures = M.Map MsgId (Payload, [(MeasureEvent, Timestamp)])

type RowId = Int

analyze :: Trace IO (Severity, Text) -> FilePath -> Measures -> IO Measures
analyze logTrace_ file initialMeasures = runResourceT $ pipeline

>>>>>>> 7db5519b
  where

    pipelineSource :: ConduitT () (Text, RowId) (ResourceT IO) ()
    pipelineSource =
           sourceFile file
        .| CB.lines
        .| decode utf8
        .| (CL.mapAccum withRowId 0 >> pure ())

    pipelineSink :: ConduitT (Text, RowId) Void (ResourceT IO) Measures
    pipelineSink = CL.foldM saveMeasure initialMeasures

    pipeline :: ResourceT IO Measures
    pipeline = runConduit $ pipelineSource .| pipelineSink

    withRowId :: Text -> RowId -> (RowId, (Text, RowId))
    withRowId t rowid = let !rowid' = rowid + 1 in (rowid', (t, rowid))

    saveMeasure :: Measures -> (Text, RowId) -> ResourceT IO Measures
    saveMeasure !measures (row, rowid) = case parseOnly (logMessageParser measureInfoParser) row of
        Left err -> do
<<<<<<< HEAD
            liftIO $ traceWith logTrace $ (,) Warning $
=======
            liftIO $ traceWith logTrace_ $ (,) Warning $
>>>>>>> 7db5519b
                sformat ("Parse error at file "%F.build%" (line "%F.int%"): "%F.build)
                file rowid err
            pure measures
        Right (Just (LogMessage MeasureInfo{..})) ->
            let alteration Nothing                    = Just (miPayload, [(miEvent, miTime)])
                alteration (Just (miPayload', stuff)) = Just (miPayload', (miEvent, miTime) : stuff)
                measures'  = M.alter alteration miId measures
            in  pure measures'
        Right _ -> pure measures

printMeasures :: FilePath -> Measures -> IO ()
printMeasures file measures = runResourceT . runConduit $
    source .| encode utf8 .| sinkFile file
  where
    source = printHeader >> mapM_ printMeasure (M.toList measures)

    printHeader = printRow $ "MsgId" : "Size" : map (sformat F.build) eventsUniverse

    printMeasure :: Monad m
                 => (MsgId, (Payload, [(MeasureEvent, Timestamp)])) -> ConduitT () Text m ()
    printMeasure (mid, (Payload p, mm)) = do
        case uniqMap mm of
            Just mm' -> printRow $ sformat int mid
                          : sformat int p
                          : [ maybe "-" (sformat int) $ mm' ^. at ev | ev <- eventsUniverse ]
            _ -> return ()

    printRow :: Monad m => [Text] -> ConduitT () Text m ()
    printRow = yield
             . sformat (F.build%"\n")
             . mconcat
             . intersperse ","
             . alignColumns

    uniqMap = foldl upd (Just mempty)
      where
        upd m (ev, ts) = m >>= \m' ->
            case ev `M.lookup` m' of
              Nothing -> return $ M.insert ev ts m'
              _       -> throwString ""

    alignColumns = map (\(s, m) -> bprint (right s ' ') m)
                  . zip (7 : 7 : (18 <$ eventsUniverse))

    eventsUniverse = [minBound .. maxBound]

getOptions :: IO Args
getOptions = (\(a, ()) -> a) <$> simpleOptions
    "bench-log-reader"
    "Utility to extract measures from logs into csv file"
    "Use it!"
    argsParser
    empty

main :: IO ()
<<<<<<< HEAD
main = Log.usingLoggerName Log.Debug "log-reader" $ do
    let logTrace' = logTrace mempty
=======
main = do
    --setupLogging (Just centiUtcTimeF) productionB
    let logTrace' = logTrace "LogReader" --mempty
>>>>>>> 7db5519b
    Args{..} <- liftIO getOptions
    measures <- foldrM (analyze logTrace') M.empty inputFiles
    printMeasures resultFile measures<|MERGE_RESOLUTION|>--- conflicted
+++ resolved
@@ -26,7 +26,6 @@
                                         Payload (..), Timestamp, logMessageParser,
                                         measureInfoParser)
 import           LogReaderOptions (Args (..), argsParser)
-<<<<<<< HEAD
 
 import qualified Pos.Util.Log as Log
 import           Pos.Util.Trace (Trace, Severity (..), traceWith, logTrace)
@@ -38,20 +37,8 @@
 type RowId = Int
 
 analyze :: Trace IO (Severity, Text) -> FilePath -> Measures -> IO Measures
-analyze logTrace file initialMeasures = runResourceT $ pipeline
+analyze logTrace_ file initialMeasures = runResourceT $ pipeline
     
-=======
-import           Pos.Util.Trace (Trace, Severity (..), traceWith, logTrace)
-
-
-type Measures = M.Map MsgId (Payload, [(MeasureEvent, Timestamp)])
-
-type RowId = Int
-
-analyze :: Trace IO (Severity, Text) -> FilePath -> Measures -> IO Measures
-analyze logTrace_ file initialMeasures = runResourceT $ pipeline
-
->>>>>>> 7db5519b
   where
 
     pipelineSource :: ConduitT () (Text, RowId) (ResourceT IO) ()
@@ -73,11 +60,7 @@
     saveMeasure :: Measures -> (Text, RowId) -> ResourceT IO Measures
     saveMeasure !measures (row, rowid) = case parseOnly (logMessageParser measureInfoParser) row of
         Left err -> do
-<<<<<<< HEAD
-            liftIO $ traceWith logTrace $ (,) Warning $
-=======
             liftIO $ traceWith logTrace_ $ (,) Warning $
->>>>>>> 7db5519b
                 sformat ("Parse error at file "%F.build%" (line "%F.int%"): "%F.build)
                 file rowid err
             pure measures
@@ -133,14 +116,8 @@
     empty
 
 main :: IO ()
-<<<<<<< HEAD
-main = Log.usingLoggerName Log.Debug "log-reader" $ do
-    let logTrace' = logTrace mempty
-=======
 main = do
-    --setupLogging (Just centiUtcTimeF) productionB
-    let logTrace' = logTrace "LogReader" --mempty
->>>>>>> 7db5519b
+    let logTrace' = logTrace "LogReader"
     Args{..} <- liftIO getOptions
     measures <- foldrM (analyze logTrace') M.empty inputFiles
     printMeasures resultFile measures