name:                cardano-sl
version:             0.6.2
synopsis:            Cardano SL main implementation
description:         Please see README.md
license:             MIT
license-file:        LICENSE
author:              Serokell
maintainer:          Serokell <hi@serokell.io>
copyright:           2016 IOHK
category:            Currency
build-type:          Simple
extra-source-files:  README.md
cabal-version:       >=1.10

Flag with-wallet
  default:     False
  manual:      True

  description: Build with wallet

Flag with-explorer
  default:     True
  manual:      True

  description: Build with explorer

library
  exposed-modules:      Paths_cardano_sl

                        Pos.AllSecrets

                        -- Arbitrary instances
                        Pos.Arbitrary.Block
                        Pos.Arbitrary.Delegation
                        Pos.Arbitrary.Txp.Network

                        Pos.Aeson
                        Pos.Binary
                        Pos.Block.BListener
                        Pos.Block.Core
                        Pos.Block.Logic
                        Pos.Block.Network
                        Pos.Block.Pure
                        Pos.Block.RetrievalQueue
                        Pos.Block.Slog
                        Pos.Block.Types
                        Pos.Context
                        Pos.Communication
                        Pos.Configuration
                        Pos.Constants

                        Pos.DB.DB
                        Pos.DB.Block

                        Pos.Delegation

                        -- Arbitrary data generation
                        Pos.Generator
                        Pos.Generator.Block
                        Pos.Generator.BlockEvent
                        Pos.Generator.BlockEvent.DSL

                        -- GState
                        Pos.GState
                        Pos.GState.BlockExtra

                        -- LRC
                        Pos.Lrc
                        Pos.Lrc.FtsPure

                        -- Behavior
                        Pos.Behavior

                        -- Something
                        Pos.Launcher
                        Pos.Launcher.Configuration
                        Pos.Launcher.Resource
                        Pos.Launcher.Runner

                        -- SafeCopy serialization (required in wallet)
                        Pos.SafeCopy

                        -- Something
                        Pos.Security
                        Pos.Security.Workers

                        -- SSC
                        Pos.Ssc.GodTossing
                        Pos.Ssc.SscAlgo

                        -- Statistics
                        Pos.Statistics

                        -- Recovery
                        Pos.Recovery

                        -- Client
                        Pos.Client.Txp.Addresses
                        Pos.Client.Txp.Balances
                        Pos.Client.Txp.History
                        Pos.Client.Txp.Util

                        -- Client CLI
                        Pos.Client.CLI

                        -- Txp
                        Pos.Txp

                        Pos.Types

                        -- Update system
                        Pos.Update

                        -- Utilities/helpers
                        Pos.Util
                        Pos.Util.Config
                        Pos.Util.LoggerName
                        Pos.Util.Monitor
                        Pos.Util.Undefined
                        Pos.Util.BackupPhrase
                        Pos.Util.JsonLog
                        Pos.Util.OutboundQueue
                        Pos.Util.UserSecret

                        -- Wallets
                        Pos.Wallet
                        Pos.Wallet.KeyStorage
                        Pos.Wallet.SscType
                        Pos.Wallet.WalletMode
                        Pos.Wallet.Web.Assurance
                        Pos.Wallet.Web.ClientTypes
                        Pos.Wallet.Web.ClientTypes.Functions
                        Pos.Wallet.Web.ClientTypes.Instances
                        Pos.Wallet.Web.ClientTypes.Types
                        Pos.Wallet.Web.Error
                        Pos.Wallet.Web.Error.Types
                        Pos.Wallet.Web.Error.Util
                        Pos.Wallet.Web.Pending.Types
                        Pos.Wallet.Web.Pending.Util
                        Pos.Wallet.Web.State
                        Pos.Wallet.Web.State.Acidic
                        Pos.Wallet.Web.State.State
                        Pos.Wallet.Web.State.Storage
                        Pos.Wallet.Web.Secret
                        Pos.Wallet.Web.Util

                        Pos.Web
                        Pos.Web.Api
                        Pos.Web.Mode
                        Pos.Web.Server
                        Pos.Web.Types

                        -- Worker, work mode
                        Pos.Worker
                        Pos.WorkMode
                        Pos.WorkMode.Class

                        -- Binary serialization
                        Pos.Binary.Communication
                        Pos.Binary.Relay

                        -- Heavy delegation
                        Pos.Delegation.Types

                        -- Exposed for tests
                        Pos.Block.Logic.VAR
                        Pos.Generator.Block.Param

                        -- Common code for tests
                        Test.Pos.Block.Logic.Emulation
                        Test.Pos.Block.Logic.Mode
                        Test.Pos.Block.Logic.Util
                        Test.Pos.Block.Logic.Event

  -- Explorer (TODO: move into cardano-explorer)
  exposed-modules:
                        Pos.Explorer

                        -- Needed for testing
                        Pos.Arbitrary.Explorer
                        Pos.Util.Servant

<<<<<<< HEAD
                        -- Needed for testing / genesis creation
                        Pos.Block.Core.Genesis.Misc

  other-modules:        Pos.Aeson.CompileConfig
                        Pos.Aeson.Types
=======
  other-modules:        Pos.Aeson.Types
>>>>>>> 8a869e61

                        -- Binary serialization
                        Pos.Binary.Block
                        Pos.Binary.Block.Block
                        Pos.Binary.Block.Core
                        Pos.Binary.Block.Slog
                        Pos.Binary.Delegation
                        Pos.Binary.Ssc
                        Pos.Binary.Txp
                        Pos.Binary.Txp.Network

                        -- Block processing
                        Pos.Block.Core.Genesis
                        Pos.Block.Core.Genesis.Chain
                        Pos.Block.Core.Genesis.Lens
                        Pos.Block.Core.Genesis.Types
                        Pos.Block.Core.Main
                        Pos.Block.Core.Main.Chain
                        Pos.Block.Core.Main.Helpers
                        Pos.Block.Core.Main.Lens
                        Pos.Block.Core.Main.Misc
                        Pos.Block.Core.Main.Types
                        Pos.Block.Core.Union
                        Pos.Block.Core.Union.Misc
                        Pos.Block.Core.Union.Types
                        Pos.Block.Error
                        Pos.Block.Logic.Util
                        Pos.Block.Logic.Creation
                        Pos.Block.Logic.Header
                        Pos.Block.Logic.Internal
                        Pos.Block.Network.Announce
                        Pos.Block.Network.Types
                        Pos.Block.Network.Listeners
                        Pos.Block.Network.Logic
                        Pos.Block.Network.Retrieval
                        Pos.Block.Slog.Context
                        Pos.Block.Slog.Logic
                        Pos.Block.Slog.Types
                        Pos.Block.Worker

                        -- Client
                        Pos.Client.CLI.NodeOptions
                        Pos.Client.CLI.Options
                        Pos.Client.CLI.Params
                        Pos.Client.CLI.Secrets
                        Pos.Client.CLI.Util

                        -- NodeContext
                        Pos.Context.Context
                        Pos.Context.Functions

                        -- Crypto
                        Pos.Crypto.HDDiscovery

                        -- DB
                        Pos.DB.Misc

                        -- Heavy delegation
                        Pos.Delegation.Cede
                        Pos.Delegation.Cede.Class
                        Pos.Delegation.Cede.Logic
                        Pos.Delegation.Cede.Types
                        Pos.Delegation.Cede.Holders
                        Pos.Delegation.Class
                        Pos.Delegation.DB
                        Pos.Delegation.Helpers
                        Pos.Delegation.Listeners
                        Pos.Delegation.Logic
                        Pos.Delegation.Logic.Common
                        Pos.Delegation.Logic.Mempool
                        Pos.Delegation.Logic.VAR
                        Pos.Delegation.Lrc
                        Pos.Delegation.Worker

                        -- Arbitrary data generation
                        Pos.Generator.Block.Error
                        Pos.Generator.Block.Logic
                        Pos.Generator.Block.Payload
                        Pos.Generator.Block.Mode

                        -- GState
                        Pos.GState.Context
                        Pos.GState.GState

                        -- Launcher
                        Pos.Launcher.Launcher
                        Pos.Launcher.Mode
                        Pos.Launcher.Param
                        Pos.Launcher.Scenario

                        -- Network
                        Pos.Communication.Types
                        Pos.Communication.Message
                        Pos.Communication.Methods
                        Pos.Communication.Tx
                        Pos.Communication.Server
                        Pos.Communication.Limits
                        Pos.Communication.Update

                        -- LRC
                        Pos.Lrc.Consumers
                        Pos.Lrc.DB
                        Pos.Lrc.DB.Leaders
                        Pos.Lrc.DB.Lrc
                        Pos.Lrc.DB.Richmen
                        Pos.Lrc.Logic
                        Pos.Lrc.Worker

                        Pos.Recovery.Instance

                        -- SSC
                        Pos.Ssc.Util

                        -- Health Checks
                        Pos.HealthCheck.Route53

                        -- Statistics
                        Pos.Statistics.Ekg
                        Pos.Statistics.Statsd

                        -- Txp
                        Pos.Txp.Network
                        Pos.Txp.Network.Listeners
                        Pos.Txp.Network.Types
                        Pos.Txp.Worker

                        -- Update System
                        Pos.Update.Download
                        Pos.Update.Network
                        Pos.Update.Network.Listeners
                        Pos.Update.Worker

  -- Explorer (TODO: move into cardano-explorer)
  other-modules:        Pos.Binary.Explorer
                        Pos.Explorer.Core
                        Pos.Explorer.Core.Types
                        Pos.Explorer.Txp
                        Pos.Explorer.Txp.Global
                        Pos.Explorer.Txp.Local
                        Pos.Explorer.Txp.Toil
                        Pos.Explorer.Txp.Toil.Class
                        Pos.Explorer.Txp.Toil.Logic
                        Pos.Explorer.Txp.Toil.Types
                        Pos.Explorer.DB
                        Pos.Explorer.BListener

  build-depends:        MonadRandom
                      , QuickCheck
                      , acid-state
                      , aeson >= 0.11.2.1
                      , ansi-terminal
                      , ansi-wl-pprint
                      , async
                      , base
                      , base58-bytestring
                      , base64-bytestring
                      , binary
                      , bytestring
                      , canonical-json
                      , cardano-crypto
                      , cardano-report-server >= 0.2.1
                      , cardano-sl-core
                      , cardano-sl-db
                      , cardano-sl-godtossing
                      , cardano-sl-infra
                      , cardano-sl-lrc
                      , cardano-sl-ssc
                      , cardano-sl-txp
                      , cardano-sl-update
                      , cereal
                      , conduit >= 1.2.8
                      , containers
                      , cpphs
                      , cryptonite >= 0.23 && <= 0.23
                      , cryptonite-openssl >= 0.6
                      , data-default
                      , deepseq
                      , deriving-compat
                      , digest
                      , directory
                      , dlist
                      , dns
                      , ed25519
                      , ekg-wai
                      , ekg-core
                      , ekg-statsd
                      , ether >= 0.5
                      , exceptions
                      , file-embed >= 0.0.10
                      , filelock >= 0.1.0.1
                      , filepath
                      , fmt
                      , focus
                      , formatting
                      , generic-arbitrary
                      , hashable
                      , http-client
                      , http-client-tls
                      , http-conduit
                      , http-types
                      , iproute
                      , kademlia
                      , lens
                      , list-t
                      , log-warper >= 1.1.1
                      , lrucache
                      , memory
                      , mmorph
                      , monad-control
                      , monad-loops
                      , mono-traversable
                      , mtl
                      , neat-interpolation
                      , network-info >= 0.2.0.8
                      , network-transport
                      , network-transport-tcp
                      , node-sketch >= 0.1.0.0
                      , optparse-applicative
                      , parsec
                      , plutus-prototype
                      , pvss
                      , quickcheck-instances
                      , random
                      , reflection
                      , resourcet
                      , rocksdb-haskell >= 1.0.0
                      , safecopy
                      , safe-exceptions
                      , serokell-util >= 0.1.3.4
                      , servant >= 0.8.1
                      , servant-multipart >= 0.10
                      , servant-server >= 0.8.1
                      , stm
                      , stm-containers
                      , string-qq
                      , tagged
                      , template-haskell
                      , text
                      , text-format
                      , th-lift-instances
                      , time
                      , time-units
                      , transformers
                      , transformers-base
                      , transformers-lift
                      , universum >= 0.1.11
                      , unordered-containers
                      , vector
                      , wai
                      , wai-extra
                      , warp
                      , warp-tls
                      , yaml
                      -- https://issues.serokell.io/issue/DEVOPS-230
                      , cpphs

  if !os(windows)
    build-depends:      unix
                     -- See: https://github.com/input-output-hk/stack2nix/issues/56
                     ,  systemd

  hs-source-dirs:       src
  default-language:     Haskell2010
  ghc-options:         -Wall
                       -fno-warn-orphans
                       -O2

  -- linker speed up for linux
  -- for explorer / wallet linking see https://ghc.haskell.org/trac/ghc/ticket/13810
  if os(linux) && !flag(with-explorer) && !flag(with-wallet)
    ghc-options:       -optl-fuse-ld=gold
    ld-options:        -fuse-ld=gold

  default-extensions:   DeriveDataTypeable
                        DeriveGeneric
                        GeneralizedNewtypeDeriving
                        StandaloneDeriving
                        FlexibleContexts
                        FlexibleInstances
                        MultiParamTypeClasses
                        FunctionalDependencies
                        DefaultSignatures
                        NoImplicitPrelude
                        OverloadedStrings
                        RecordWildCards
                        TypeApplications
                        TupleSections
                        ViewPatterns
                        LambdaCase
                        MultiWayIf
                        ConstraintKinds
                        UndecidableInstances
                        BangPatterns
                        TemplateHaskell
                        ScopedTypeVariables

  build-tools: cpphs >= 1.19
  ghc-options: -pgmP cpphs -optP --cpp

  if flag(with-explorer)
    cpp-options: -DWITH_EXPLORER

executable cardano-node-simple
  hs-source-dirs:      src/node
  main-is:             Main.hs
  build-depends:       base
                     , binary
                     , bytestring
                     , cardano-sl-core
                     , cardano-sl-infra
                     , cardano-sl-lrc
                     , cardano-sl-update
                     , cardano-sl-ssc
                     , cardano-sl
                     , containers
                     , data-default
                     , directory
                     , ether
                     , filepath
                     , formatting
                     , lens
                     , log-warper
                     , mtl
                     , neat-interpolation
                     , network-transport
                     , node-sketch
                     , network-transport-tcp
                     , optparse-applicative
                     , parsec
                     , serokell-util >= 0.1.3.4
                     , stm-containers
                     , time
                     , time-units
                     , universum >= 0.1.11
  default-language:    Haskell2010
  ghc-options:         -threaded -rtsopts
                       -Wall
                       -fno-warn-orphans
                       -O2

  -- linker speed up for linux
  if os(linux)
    ghc-options:       -optl-fuse-ld=gold
    ld-options:        -fuse-ld=gold

  default-extensions:   DeriveDataTypeable
                        DeriveGeneric
                        GeneralizedNewtypeDeriving
                        StandaloneDeriving
                        FlexibleContexts
                        FlexibleInstances
                        MultiParamTypeClasses
                        FunctionalDependencies
                        DefaultSignatures
                        NoImplicitPrelude
                        OverloadedStrings
                        RecordWildCards
                        TypeApplications
                        TupleSections
                        ViewPatterns
                        LambdaCase
                        MultiWayIf
                        ConstraintKinds
                        UndecidableInstances
                        BangPatterns
                        TemplateHaskell
                        ScopedTypeVariables

  build-tools: cpphs >= 1.19
  ghc-options: -pgmP cpphs -optP --cpp

test-suite cardano-test
  main-is:             Test.hs
  other-modules:
                       -- Standard module with some magic
                       Spec

                       -- Something
                       Test.Pos.BinarySpec

                       -- Pos.Block testing
                       Test.Pos.Block.Identity.BinarySpec
                       Test.Pos.Block.Identity.SafeCopySpec
                       Test.Pos.Block.Logic.CreationSpec
                       Test.Pos.Block.Logic.VarSpec

                       -- LRC
                       Test.Pos.Lrc.FollowTheSatoshiSpec
                       Test.Pos.Lrc.WorkerSpec

                       -- Txp
                       Test.Pos.Client.Txp.Mode
                       Test.Pos.Client.Txp.Util
                       Test.Pos.Client.Txp.UtilSpec

                       -- Everything else
                       Test.Pos.CborSpec
                       Test.Pos.Communication.Identity.BinarySpec
                       Test.Pos.Configuration
                       Test.Pos.ConstantsSpec
                       Test.Pos.Core.AddressSpec
                       Test.Pos.CryptoSpec
                       Test.Pos.Delegation.Identity.BinarySpec
                       Test.Pos.DHT.Identity.BinarySpec
                       Test.Pos.Explorer.Identity.BinarySpec
                       Test.Pos.Genesis.CanonicalSpec
                       Test.Pos.MerkleSpec
                       Test.Pos.Slotting.TypesSpec
                       Test.Pos.Slotting.BinarySpec
                       Test.Pos.Ssc.GodTossing.ComputeSharesSpec
                       Test.Pos.Ssc.GodTossing.Identity.BinarySpec
                       Test.Pos.Ssc.GodTossing.Identity.SafeCopySpec
                       Test.Pos.Ssc.GodTossing.SeedSpec
                       Test.Pos.Ssc.GodTossing.Toss.BaseSpec
                       Test.Pos.Ssc.GodTossing.VssCertDataSpec
                       Test.Pos.Txp.CoreSpec
                       Test.Pos.Txp.Identity.BinarySpec
                       Test.Pos.Txp.Toil.UtxoSpec
                       Test.Pos.Types.BlockSpec
                       Test.Pos.Types.CoinSpec
                       Test.Pos.Types.Identity.BinarySpec
                       Test.Pos.Types.Identity.SafeCopySpec
                       Test.Pos.Types.Identity.ShowReadSpec
                       Test.Pos.Types.SeedSpec
                       Test.Pos.Types.SlottingSpec
                       Test.Pos.Update.Identity.BinarySpec
                       Test.Pos.Update.Identity.SafeCopySpec
                       Test.Pos.Update.MemStateSpec
                       Test.Pos.Update.PollSpec
                       Test.Pos.Util
                       Test.Pos.Util.LimitsSpec
                       Test.Pos.Util.ModifierSpec
                       Test.Pos.UtilSpec

  type:                exitcode-stdio-1.0
  build-depends:       MonadRandom
                     , QuickCheck
                     , aeson >= 0.11.2.1
                     , base
                     , bytestring
                     , canonical-json
                     , cardano-sl
                     , cardano-sl-core
                     , cardano-sl-db
                     , cardano-sl-godtossing
                     , cardano-sl-infra
                     , cardano-sl-lrc
                     , cardano-sl-ssc
                     , cardano-sl-txp
                     , cardano-sl-update
                     , cborg
                     , cereal
                     , containers
                     , cryptonite
                     , data-default
                     , ether
                     , exceptions
                     , extra
                     , fmt
                     , formatting
                     , generic-arbitrary
                     , hspec
                     , kademlia
                     , lens
                     , log-warper
                     , memory
                     , mmorph
                     , monad-control
                     , mtl
                     , network-uri
                     , node-sketch
                     , pvss
                     , quickcheck-instances
                     , random
                     , reflection
                     , regex-tdfa
                     , regex-tdfa-text
                     , safecopy
                     , serokell-util >= 0.1.3.4
                     , tagged
                     , text
                     , text-format
                     , time-units
                     , transformers-base
                     , universum >= 0.1.11
                     , unordered-containers
                     , vector

  hs-source-dirs:      test
  default-language:    Haskell2010
  ghc-options:         -threaded
                       -rtsopts
                       -Wall
                       -fno-warn-orphans

  -- linker speed up for linux
  if os(linux)
    ghc-options:       -optl-fuse-ld=gold
    ld-options:        -fuse-ld=gold

  default-extensions:   DeriveDataTypeable
                        DeriveGeneric
                        GeneralizedNewtypeDeriving
                        StandaloneDeriving
                        FlexibleContexts
                        FlexibleInstances
                        MultiParamTypeClasses
                        FunctionalDependencies
                        DefaultSignatures
                        NoImplicitPrelude
                        OverloadedStrings
                        RecordWildCards
                        TypeApplications
                        TupleSections
                        ViewPatterns
                        LambdaCase
                        MultiWayIf
                        ConstraintKinds
                        UndecidableInstances
                        BangPatterns
                        TemplateHaskell
                        ScopedTypeVariables

  build-tools: cpphs >= 1.19
  ghc-options: -pgmP cpphs -optP --cpp

  if flag(with-explorer)
    cpp-options: -DWITH_EXPLORER

benchmark cardano-bench-criterion
  hs-source-dirs:      bench
  main-is:             Local/Criterion.hs
  other-modules:       Bench.Pos.Criterion.FollowTheSatoshiBench
                       Bench.Pos.Criterion.TxSigningBench
                       Bench.Configuration
  type:                exitcode-stdio-1.0
  build-depends:       QuickCheck
                     , aeson
                     , base
                     , binary
                     , bytestring
                     , cardano-sl-core
                     , cardano-sl-txp
                     , cardano-sl
                     , containers
                     , criterion
                     , data-default
                     , formatting
                     , lens
                     , log-warper
                     , serokell-util >= 0.1.3.4
                     , text-format
                     , universum >= 0.1.11
                     , vector
  default-language:    Haskell2010
  ghc-options:         -threaded -rtsopts
                       -Wall
                       -fno-warn-orphans
                       -O2

  -- linker speed up for linux
  if os(linux)
    ghc-options:       -optl-fuse-ld=gold
    ld-options:        -fuse-ld=gold

  default-extensions:   DeriveDataTypeable
                        DeriveGeneric
                        GeneralizedNewtypeDeriving
                        StandaloneDeriving
                        FlexibleContexts
                        FlexibleInstances
                        MultiParamTypeClasses
                        FunctionalDependencies
                        DefaultSignatures
                        NoImplicitPrelude
                        OverloadedStrings
                        RecordWildCards
                        TypeApplications
                        TupleSections
                        ViewPatterns
                        LambdaCase
                        MultiWayIf
                        ConstraintKinds
                        UndecidableInstances
                        BangPatterns
                        TemplateHaskell
                        ScopedTypeVariables

  build-tools: cpphs >= 1.19
  ghc-options: -pgmP cpphs -optP --cpp<|MERGE_RESOLUTION|>--- conflicted
+++ resolved
@@ -180,15 +180,10 @@
                         Pos.Arbitrary.Explorer
                         Pos.Util.Servant
 
-<<<<<<< HEAD
                         -- Needed for testing / genesis creation
                         Pos.Block.Core.Genesis.Misc
 
-  other-modules:        Pos.Aeson.CompileConfig
-                        Pos.Aeson.Types
-=======
   other-modules:        Pos.Aeson.Types
->>>>>>> 8a869e61
 
                         -- Binary serialization
                         Pos.Binary.Block
