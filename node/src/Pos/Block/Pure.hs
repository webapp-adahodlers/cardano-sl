{-# LANGUAGE TypeFamilies #-}

-- | Pure functions related to blocks and headers.

module Pos.Block.Pure
       (
         -- * Header
         VerifyHeaderParams (..)
       , verifyHeader
       , verifyHeaders

         -- * Block
       , VerifyBlockParams (..)
       , verifyBlocks
       ) where


import           Universum

import           Control.Lens               (ix)
import           Formatting                 (build, int, sformat, (%))
import           Serokell.Data.Memory.Units (Byte, memory)
import           Serokell.Util              (VerificationRes (..), verifyGeneric)

import           Pos.Binary.Block.Core      ()
import qualified Pos.Binary.Class           as Bi
import           Pos.Binary.Core            ()
import           Pos.Binary.Update          ()
import           Pos.Block.Core             (Block, BlockHeader, gebAttributes,
                                             gehAttributes, genBlockLeaders,
                                             getBlockHeader, mainHeaderLeaderKey,
                                             mebAttributes, mehAttributes)
import           Pos.Core                   (BlockVersionData (..), ChainDifficulty,
                                             EpochOrSlot, HasConfiguration,
                                             HasDifficulty (..), HasEpochIndex (..),
                                             HasEpochOrSlot (..), HasHeaderHash (..),
                                             HeaderHash, SlotId (..), SlotLeaders,
                                             addressHash, gbExtra, gbhExtra, getSlotIndex,
                                             headerSlotL, prevBlockL)
import           Pos.Data.Attributes        (areAttributesKnown)
import           Pos.Ssc.Class.Helpers      (SscHelpersClass)

import           Pos.Util.Chrono            (NewestFirst (..), OldestFirst)

----------------------------------------------------------------------------
-- Header
----------------------------------------------------------------------------

-- Difficulty of the BlockHeader. 0 for genesis block, 1 for main block.
headerDifficultyIncrement :: BlockHeader ssc -> ChainDifficulty
headerDifficultyIncrement (Left _)  = 0
headerDifficultyIncrement (Right _) = 1

-- | Extra data which may be used by verifyHeader function to do more checks.
data VerifyHeaderParams ssc = VerifyHeaderParams
    { vhpPrevHeader      :: !(Maybe (BlockHeader ssc))
      -- ^ Nothing means that block is unknown, not genesis.
    , vhpCurrentSlot     :: !(Maybe SlotId)
      -- ^ Current slot is used to check whether header is not from future.
    , vhpLeaders         :: !(Maybe SlotLeaders)
      -- ^ Set of leaders for the epoch related block is from
    , vhpMaxSize         :: !(Maybe Byte)
      -- ^ Maximal allowed header size. It's applied to 'BlockHeader'.
    , vhpVerifyNoUnknown :: !Bool
      -- ^ Check that header has no unknown attributes.
    } deriving (Show, Eq)

maybeMempty :: Monoid m => (a -> m) -> Maybe a -> m
maybeMempty = maybe mempty

-- CHECK: @verifyHeader
-- | Check some predicates (determined by 'VerifyHeaderParams') about
-- 'BlockHeader'.
verifyHeader
    :: forall ssc . (SscHelpersClass ssc, HasCoreConstants)
    => VerifyHeaderParams ssc -> BlockHeader ssc -> VerificationRes
verifyHeader VerifyHeaderParams {..} h =
    verifyGeneric checks
  where
    checks =
        mconcat
            [ maybeMempty relatedToPrevHeader vhpPrevHeader
            , maybeMempty relatedToCurrentSlot vhpCurrentSlot
            , maybeMempty relatedToLeaders vhpLeaders
            , checkSize
            , bool mempty (verifyNoUnknown h) vhpVerifyNoUnknown
            ]
    checkHash :: HeaderHash -> HeaderHash -> (Bool, Text)
    checkHash expectedHash actualHash =
        ( expectedHash == actualHash
        , sformat
              ("inconsistent hash (expected "%build%", found "%build%")")
              expectedHash
              actualHash)
    checkDifficulty expectedDifficulty actualDifficulty =
        ( expectedDifficulty == actualDifficulty
        , sformat
              ("incorrect difficulty (expected "%int%", found "%int%")")
              expectedDifficulty
              actualDifficulty)
    checkSlot :: EpochOrSlot -> EpochOrSlot -> (Bool, Text)
    checkSlot oldSlot newSlot =
        ( oldSlot < newSlot
        , sformat
              ("slots are not monotonic ("%build%" >= "%build%")")
              oldSlot newSlot
        )
    sameEpoch oldEpoch newEpoch =
        ( oldEpoch == newEpoch
        , sformat
              ("two adjacent blocks are from different epochs ("%build%" != "%build%")")
              oldEpoch newEpoch
        )
    checkSize =
        case vhpMaxSize of
            Nothing -> mempty
            Just maxSize ->
                [ ( Bi.biSize h <= maxSize
                  , sformat
                        ("header's size exceeds limit ("%memory%" > "%memory%")")
                        (Bi.biSize h)
                        maxSize)
                ]

    -- CHECK: Performs checks related to the previous header:
    --
    --   * Difficulty is correct.
    --   * Hash is correct.
    --   * Epoch/slot are consistent.
    relatedToPrevHeader prevHeader =
        [ checkDifficulty
              (prevHeader ^. difficultyL + headerDifficultyIncrement h)
              (h ^. difficultyL)
        , checkHash
              (headerHash prevHeader)
              (h ^. prevBlockL)
        , checkSlot (getEpochOrSlot prevHeader) (getEpochOrSlot h)
        , case h of
              Left  _ -> (True, "") -- check that epochId prevHeader < epochId h performed above
              Right _ -> sameEpoch (prevHeader ^. epochIndexL) (h ^. epochIndexL)
        ]

    -- CHECK: Verifies that the slot does not lie in the future.
    relatedToCurrentSlot curSlotId =
        [ ( either (const True) ((<= curSlotId) . view headerSlotL) h
          , "block is from slot which hasn't happened yet")
        ]

    -- CHECK: Checks that the block leader is the expected one.
    relatedToLeaders leaders =
        case h of
            Left _ -> []
            Right mainHeader ->
                [ ( (Just (addressHash $ mainHeader ^. mainHeaderLeaderKey) ==
                     leaders ^?
                     ix (fromIntegral $ getSlotIndex $
                         siSlot $ mainHeader ^. headerSlotL))
                  , "block's leader is different from expected one")
                ]

    verifyNoUnknown (Left genH) =
        let attrs = genH ^. gbhExtra . gehAttributes
        in  [ ( areAttributesKnown attrs
              , sformat ("genesis header has unknown attributes: "%build) attrs)
            ]
    verifyNoUnknown (Right mainH) =
        let attrs = mainH ^. gbhExtra . mehAttributes
        in [ ( areAttributesKnown attrs
             , sformat ("main header has unknown attributes: "%build) attrs)
           ]

-- | Verifies a set of block headers. Only basic consensus check and
-- linking checks are performed!
verifyHeaders ::
       (SscHelpersClass ssc, HasCoreConstants)
    => Maybe SlotLeaders
    -> NewestFirst [] (BlockHeader ssc)
    -> VerificationRes
verifyHeaders _ (NewestFirst []) = mempty
verifyHeaders leaders (NewestFirst (headers@(_:xh))) =
    snd $
    foldr foldFoo (leaders,mempty) $ headers `zip` (map Just xh ++ [Nothing])
  where
    foldFoo (cur,prev) (prevLeaders,res) =
        let curLeaders = case cur of
                             -- we don't know leaders for the next epoch
                             (Left _) -> Nothing
                             _        -> prevLeaders

        in (curLeaders, verifyHeader (toVHP curLeaders prev) cur <> res)
    toVHP l p =
        VerifyHeaderParams
        { vhpPrevHeader = p
        , vhpCurrentSlot = Nothing
        , vhpLeaders = l
        , vhpMaxSize = Nothing
        , vhpVerifyNoUnknown = False
        }

----------------------------------------------------------------------------
-- Block
----------------------------------------------------------------------------

-- | Parameters of Block static verification. This type contains all data
-- necessary for verification of a single block.
-- Note: to check that block references previous block and/or is referenced
-- by next block, use header verification (via vbpVerifyHeader).
data VerifyBlockParams ssc = VerifyBlockParams
    { vbpVerifyHeader    :: !(VerifyHeaderParams ssc)
      -- ^ Verifies header accordingly to params ('verifyHeader')
    , vbpMaxSize         :: !Byte
    -- ^ Maximal block size. This value limit size of 'Block' (which
    -- is either main or genesis block).
    , vbpVerifyNoUnknown :: !Bool
    -- ^ Check that block has no unknown attributes.
    }

-- CHECK: @verifyBlock
-- | Check predicates defined by VerifyBlockParams.
-- #verifyHeader
verifyBlock
<<<<<<< HEAD
    :: forall ssc. (SscHelpersClass ssc, BiSsc ssc, HasConfiguration)
=======
    :: forall ssc. (SscHelpersClass ssc, HasCoreConstants)
>>>>>>> 3328a5a8
    => VerifyBlockParams ssc -> Block ssc -> VerificationRes
verifyBlock VerifyBlockParams {..} blk =
    mconcat
        [ verifyHeader vbpVerifyHeader (getBlockHeader blk)
        , checkSize vbpMaxSize
        , bool mempty (verifyNoUnknown blk) vbpVerifyNoUnknown
        ]
  where
    blkSize = Bi.biSize blk
    checkSize maxSize = verifyGeneric [
      (blkSize <= maxSize,
       sformat ("block's size exceeds limit ("%memory%" > "%memory%")")
       blkSize maxSize)
      ]
    verifyNoUnknown (Left genBlk) =
        let attrs = genBlk ^. gbExtra . gebAttributes
        in verifyGeneric
               [ ( areAttributesKnown attrs
                 , sformat ("genesis block has unknown attributes: "%build) attrs)
               ]
    verifyNoUnknown (Right mainBlk) =
        let attrs = mainBlk ^. gbExtra . mebAttributes
        in verifyGeneric
               [ ( areAttributesKnown attrs
                 , sformat ("main block has unknown attributes: "%build) attrs)
               ]

-- Type alias for the fold accumulator used inside 'verifyBlocks'
type VerifyBlocksIter ssc = (SlotLeaders, Maybe (BlockHeader ssc), VerificationRes)

-- CHECK: @verifyBlocks
-- Verifies a sequence of blocks.
-- #verifyBlock
-- | Verify a sequence of blocks.
--
-- foldl' is used here which eliminates laziness of triple. It doesn't affect
-- laziness of 'VerificationRes' which is good because laziness for this data
-- type is crucial.
verifyBlocks
    :: forall ssc f t.
       ( SscHelpersClass ssc
       , t ~ OldestFirst f (Block ssc)
       , NontrivialContainer t
       , HasConfiguration
       )
    => Maybe SlotId
    -> Bool
    -> BlockVersionData
    -> SlotLeaders
    -> OldestFirst f (Block ssc)
    -> VerificationRes
verifyBlocks curSlotId verifyNoUnknown bvd initLeaders = view _3 . foldl' step start
  where
    start :: VerifyBlocksIter ssc
    -- Note that here we never know previous header before this
    -- function is launched.  Which means that we will not do any
    -- checks related to previous header. And it is fine, because we
    -- must do these checks in advance, when we are processing
    -- headers. However, it's a little obscure invariant, so keep it
    -- in mind.
    start = (initLeaders, Nothing, mempty)
    step :: VerifyBlocksIter ssc -> Block ssc -> VerifyBlocksIter ssc
    step (leaders, prevHeader, res) blk =
        let newLeaders = case blk of
                Left genesisBlock -> genesisBlock ^. genBlockLeaders
                Right _           -> leaders
            vhp =
                VerifyHeaderParams
                { vhpPrevHeader = prevHeader
                , vhpLeaders = Just newLeaders
                , vhpCurrentSlot = curSlotId
                , vhpMaxSize = Just (bvdMaxHeaderSize bvd)
                , vhpVerifyNoUnknown = verifyNoUnknown
                }
            vbp =
                VerifyBlockParams
                { vbpVerifyHeader = vhp
                , vbpMaxSize = bvdMaxBlockSize bvd
                , vbpVerifyNoUnknown = verifyNoUnknown
                }
        in (newLeaders, Just $ getBlockHeader blk, res <> verifyBlock vbp blk)<|MERGE_RESOLUTION|>--- conflicted
+++ resolved
@@ -72,7 +72,7 @@
 -- | Check some predicates (determined by 'VerifyHeaderParams') about
 -- 'BlockHeader'.
 verifyHeader
-    :: forall ssc . (SscHelpersClass ssc, HasCoreConstants)
+    :: forall ssc . (SscHelpersClass ssc, HasConfiguration)
     => VerifyHeaderParams ssc -> BlockHeader ssc -> VerificationRes
 verifyHeader VerifyHeaderParams {..} h =
     verifyGeneric checks
@@ -172,7 +172,7 @@
 -- | Verifies a set of block headers. Only basic consensus check and
 -- linking checks are performed!
 verifyHeaders ::
-       (SscHelpersClass ssc, HasCoreConstants)
+       (SscHelpersClass ssc, HasConfiguration)
     => Maybe SlotLeaders
     -> NewestFirst [] (BlockHeader ssc)
     -> VerificationRes
@@ -219,11 +219,7 @@
 -- | Check predicates defined by VerifyBlockParams.
 -- #verifyHeader
 verifyBlock
-<<<<<<< HEAD
-    :: forall ssc. (SscHelpersClass ssc, BiSsc ssc, HasConfiguration)
-=======
-    :: forall ssc. (SscHelpersClass ssc, HasCoreConstants)
->>>>>>> 3328a5a8
+    :: forall ssc. (SscHelpersClass ssc, HasConfiguration)
     => VerifyBlockParams ssc -> Block ssc -> VerificationRes
 verifyBlock VerifyBlockParams {..} blk =
     mconcat
