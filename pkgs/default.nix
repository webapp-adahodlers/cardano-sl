--- conflicted
+++ resolved
@@ -1468,11 +1468,7 @@
           description = "Cardano SL - core";
           license = stdenv.lib.licenses.mit;
         }) {};
-<<<<<<< HEAD
-      cardano-sl-db = callPackage ({ base, bytestring, cardano-sl-core, cardano-sl-util, concurrent-extra, conduit, containers, cpphs, data-default, directory, ether, filepath, formatting, lens, log-warper, memory, mkDerivation, mmorph, monad-control, mtl, node-sketch, resourcet, rocksdb-haskell, serokell-util, stdenv, text-format, transformers, transformers-base, transformers-lift, universum }:
-=======
       cardano-sl-db = callPackage ({ base, bytestring, cardano-sl-core, cardano-sl-util, concurrent-extra, conduit, containers, cpphs, data-default, directory, ether, filepath, formatting, lens, mkDerivation, mmorph, monad-control, mtl, resourcet, rocksdb-haskell, serokell-util, stdenv, text-format, transformers, universum }:
->>>>>>> 59c3635c
       mkDerivation {
           pname = "cardano-sl-db";
           version = "1.0.3";
@@ -1491,11 +1487,6 @@
             filepath
             formatting
             lens
-<<<<<<< HEAD
-            log-warper
-            memory
-=======
->>>>>>> 59c3635c
             mmorph
             monad-control
             mtl
