{-# LANGUAGE RankNTypes          #-}
{-# LANGUAGE ScopedTypeVariables #-}

-- | Wrappers on top of communication methods.

module Pos.Communication.Methods
       (
       -- * Sending data into network
<<<<<<< HEAD
         sendProxySecretKey
       , sendProxyConfirmSK
       ) where

import           Formatting               (build, sformat, (%))
import           Mockable                 (fork)
import           Node                     (SendActions (..))
import           System.Wlog              (logDebug)
=======
         sendToNeighborsSafe
       , sendToNeighborsSafeWithMaliciousEmulation
       ) where

import           Control.TimeWarp.Rpc     (Message)
import           Control.TimeWarp.Timed   (fork_)
>>>>>>> 7c77d063
import           Universum

import           Pos.Binary.Class         (Bi)
import           Pos.Binary.Communication ()
import           Pos.Binary.Types         ()
<<<<<<< HEAD
import           Pos.Communication.BiP    (BiP)
import           Pos.Delegation.Types     (ConfirmProxySK (..), SendProxySK (..))
import           Pos.NewDHT.Model         (sendToNeighbors)
import           Pos.Types                (ProxySKEpoch)
import           Pos.WorkMode             (NewMinWorkMode)

-- [CSL-514] TODO Log long acting sends
-- sendToNeighborsSafe :: (NewMinWorkMode ssc m, Message r) => SendActions BiP m -> r -> m ()
-- sendToNeighborsSafe sendActions msg = do
--     void $ fork $
--         logWarningWaitLinear 10
--             ("Sending " <> messageName' msg <> " to neighbors") $
--             sendToNeighbors sendActions msg

-- | Sends proxy secret key to neighbours
sendProxySecretKey
    :: (NewMinWorkMode m)
    => SendActions BiP m
    -> ProxySKEpoch
    -> m ()
sendProxySecretKey sendActions psk = do
    logDebug $ sformat ("Sending proxySecretKey to neigbours:\n"%build) psk
    -- [CSL-514] TODO Log long acting sends
    sendToNeighbors sendActions $ SendProxySKEpoch psk

sendProxyConfirmSK
    :: (NewMinWorkMode m)
    => SendActions BiP m
    -> ConfirmProxySK
    -> m ()
sendProxyConfirmSK sendActions confirmPSK@(ConfirmProxySK psk _) = do
    logDebug $
        sformat ("Sending proxy receival confirmation for psk "%build%" to neigbours") psk
    -- [CSL-514] TODO Log long acting sends
    sendToNeighbors sendActions confirmPSK
=======
import           Pos.Context              (getNodeContext, ncAttackTypes)
import           Pos.DHT.Model            (defaultSendToNeighbors, sendToNeighbors,
                                           sendToNode)
import           Pos.Security             (AttackType (..), shouldIgnoreAddress)
import           Pos.Util                 (logWarningWaitLinear, messageName')
import           Pos.WorkMode             (MinWorkMode, WorkMode)

-- thread and controls how much time action takes.
sendToNeighborsSafeImpl :: (Message r, MinWorkMode ssc m) => (r -> m ()) -> r -> m ()
sendToNeighborsSafeImpl sender msg = do
    let msgName = messageName' msg
    let action = () <$ sender msg
    fork_ $
        logWarningWaitLinear 10 ("Sending " <> msgName <> " to neighbors") action

sendToNeighborsSafe :: forall r m ssc . (Bi r, Message r, MinWorkMode ssc m) => r -> m ()
sendToNeighborsSafe msg = do
    let action :: forall r0 . (Bi r0, Message r0) => r0 -> m ()
        action = void . sendToNeighbors
    --sendToNeighborsSafeImpl action VersionReq
    sendToNeighborsSafeImpl action msg

sendToNeighborsSafeWithMaliciousEmulation
    :: forall r m ssc.
       (Bi r, Message r, WorkMode ssc m)
    => r -> m ()
sendToNeighborsSafeWithMaliciousEmulation msg = do
    cont <- getNodeContext
    -- [CSL-336] Make this parallel
    let sender :: forall r0 . (Bi r0, Message r0) => r0 -> m Int
        sender = if AttackNoBlocks `elem` ncAttackTypes cont
                 then defaultSendToNeighbors sequence (sendToNode' cont)
                 else sendToNeighbors
    --sendToNeighborsSafeImpl (void . sender) VersionReq
    sendToNeighborsSafeImpl (void . sender) msg
  where
    sendToNode' cont addr message =
        unless (shouldIgnoreAddress cont addr) $
            sendToNode addr message
>>>>>>> 7c77d063
<|MERGE_RESOLUTION|>--- conflicted
+++ resolved
@@ -6,7 +6,6 @@
 module Pos.Communication.Methods
        (
        -- * Sending data into network
-<<<<<<< HEAD
          sendProxySecretKey
        , sendProxyConfirmSK
        ) where
@@ -15,20 +14,11 @@
 import           Mockable                 (fork)
 import           Node                     (SendActions (..))
 import           System.Wlog              (logDebug)
-=======
-         sendToNeighborsSafe
-       , sendToNeighborsSafeWithMaliciousEmulation
-       ) where
-
-import           Control.TimeWarp.Rpc     (Message)
-import           Control.TimeWarp.Timed   (fork_)
->>>>>>> 7c77d063
 import           Universum
 
 import           Pos.Binary.Class         (Bi)
 import           Pos.Binary.Communication ()
 import           Pos.Binary.Types         ()
-<<<<<<< HEAD
 import           Pos.Communication.BiP    (BiP)
 import           Pos.Delegation.Types     (ConfirmProxySK (..), SendProxySK (..))
 import           Pos.NewDHT.Model         (sendToNeighbors)
@@ -41,67 +31,4 @@
 --     void $ fork $
 --         logWarningWaitLinear 10
 --             ("Sending " <> messageName' msg <> " to neighbors") $
---             sendToNeighbors sendActions msg
-
--- | Sends proxy secret key to neighbours
-sendProxySecretKey
-    :: (NewMinWorkMode m)
-    => SendActions BiP m
-    -> ProxySKEpoch
-    -> m ()
-sendProxySecretKey sendActions psk = do
-    logDebug $ sformat ("Sending proxySecretKey to neigbours:\n"%build) psk
-    -- [CSL-514] TODO Log long acting sends
-    sendToNeighbors sendActions $ SendProxySKEpoch psk
-
-sendProxyConfirmSK
-    :: (NewMinWorkMode m)
-    => SendActions BiP m
-    -> ConfirmProxySK
-    -> m ()
-sendProxyConfirmSK sendActions confirmPSK@(ConfirmProxySK psk _) = do
-    logDebug $
-        sformat ("Sending proxy receival confirmation for psk "%build%" to neigbours") psk
-    -- [CSL-514] TODO Log long acting sends
-    sendToNeighbors sendActions confirmPSK
-=======
-import           Pos.Context              (getNodeContext, ncAttackTypes)
-import           Pos.DHT.Model            (defaultSendToNeighbors, sendToNeighbors,
-                                           sendToNode)
-import           Pos.Security             (AttackType (..), shouldIgnoreAddress)
-import           Pos.Util                 (logWarningWaitLinear, messageName')
-import           Pos.WorkMode             (MinWorkMode, WorkMode)
-
--- thread and controls how much time action takes.
-sendToNeighborsSafeImpl :: (Message r, MinWorkMode ssc m) => (r -> m ()) -> r -> m ()
-sendToNeighborsSafeImpl sender msg = do
-    let msgName = messageName' msg
-    let action = () <$ sender msg
-    fork_ $
-        logWarningWaitLinear 10 ("Sending " <> msgName <> " to neighbors") action
-
-sendToNeighborsSafe :: forall r m ssc . (Bi r, Message r, MinWorkMode ssc m) => r -> m ()
-sendToNeighborsSafe msg = do
-    let action :: forall r0 . (Bi r0, Message r0) => r0 -> m ()
-        action = void . sendToNeighbors
-    --sendToNeighborsSafeImpl action VersionReq
-    sendToNeighborsSafeImpl action msg
-
-sendToNeighborsSafeWithMaliciousEmulation
-    :: forall r m ssc.
-       (Bi r, Message r, WorkMode ssc m)
-    => r -> m ()
-sendToNeighborsSafeWithMaliciousEmulation msg = do
-    cont <- getNodeContext
-    -- [CSL-336] Make this parallel
-    let sender :: forall r0 . (Bi r0, Message r0) => r0 -> m Int
-        sender = if AttackNoBlocks `elem` ncAttackTypes cont
-                 then defaultSendToNeighbors sequence (sendToNode' cont)
-                 else sendToNeighbors
-    --sendToNeighborsSafeImpl (void . sender) VersionReq
-    sendToNeighborsSafeImpl (void . sender) msg
-  where
-    sendToNode' cont addr message =
-        unless (shouldIgnoreAddress cont addr) $
-            sendToNode addr message
->>>>>>> 7c77d063
+--             sendToNeighbors sendActions msg