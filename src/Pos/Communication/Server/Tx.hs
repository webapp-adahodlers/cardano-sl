--- conflicted
+++ resolved
@@ -32,13 +32,8 @@
     ]
 
 handleTx
-<<<<<<< HEAD
     :: ResponseMode ssc m
-    => SendTx -> m ()
-=======
-    :: ResponseMode m
     => SendTx -> m Bool
->>>>>>> 6dff8009
 handleTx (SendTx tx) = do
     res <- processTx tx
     case res of
