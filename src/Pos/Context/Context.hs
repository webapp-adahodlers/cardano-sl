{-# LANGUAGE ExistentialQuantification #-}
{-# LANGUAGE TemplateHaskell           #-}
{-# LANGUAGE TypeFamilies              #-}
{-# LANGUAGE TypeOperators             #-}

-- | Runtime context of node.

module Pos.Context.Context
       ( HasNodeContext(..)
       , HasSscContext(..)
       , NodeContext (..)
       , NodeParams(..)
       , BaseParams(..)
       , TxpGlobalSettings
       , GenesisUtxo(..)
       , GenesisStakes(..)
       , StartTime(..)
       , LastKnownHeader
       , LastKnownHeaderTag
       , MonadLastKnownHeader
       , ProgressHeader
       , ProgressHeaderTag
       , MonadProgressHeader
       , BlockRetrievalQueueTag
       , BlockRetrievalQueue
       , MonadBlockRetrievalQueue
       , RecoveryHeaderTag
       , RecoveryHeader
       , MonadRecoveryHeader
       , ConnectedPeers(..)
       , BlkSemaphore(..)
       ) where

import           Universum

import           Control.Concurrent.STM        (TBQueue)
import qualified Control.Concurrent.STM        as STM
import           Control.Lens                  (coerced, lens, makeLensesFor)
import           Data.Time.Clock               (UTCTime)
import           Ether.Internal                (HasLens (..))
import           System.Wlog                   (LoggerConfig)

import           Pos.Block.Core                (BlockHeader)
import           Pos.Communication.Relay       (RelayPropagationQueue)
import           Pos.Communication.Relay.Types (RelayContext (..))
import           Pos.Communication.Types       (NodeId)
import           Pos.Core                      (GenesisStakes (..), HeaderHash,
                                                PrimaryKeyTag)
import           Pos.Crypto                    (SecretKey)
import           Pos.Discovery                 (DiscoveryContextSum,
                                                HasDiscoveryContextSum (..))
import           Pos.ExecMode.Context          ((:::), modeContext)
import           Pos.Launcher.Param            (BaseParams (..), NodeParams (..))
import           Pos.Lrc.Context               (LrcContext)
import           Pos.Reporting.MemState        (HasReportingContext (..),
                                                ReportingContext (..), rcLoggingConfig,
                                                rcReportServers)
import           Pos.Security.Params           (SecurityParams)
import           Pos.Shutdown.Types            (ShutdownContext (..))
import           Pos.Slotting                  (SlottingContextSum, SlottingVar)
import           Pos.Ssc.Class.Types           (HasSscContext (..), Ssc (SscNodeContext))
import           Pos.Txp.Settings              (TxpGlobalSettings)
import           Pos.Txp.Toil.Types            (Utxo)
import           Pos.Update.Context            (UpdateContext)
import           Pos.Update.Params             (UpdateParams)
import           Pos.Util.Chrono               (NE, NewestFirst)
import           Pos.Util.UserSecret           (UserSecret)

----------------------------------------------------------------------------
-- NodeContext
----------------------------------------------------------------------------

data LastKnownHeaderTag
type LastKnownHeader ssc = TVar (Maybe (BlockHeader ssc))
type MonadLastKnownHeader ssc ctx m = (MonadReader ctx m, HasLens LastKnownHeaderTag ctx (LastKnownHeader ssc))

data ProgressHeaderTag
type ProgressHeader ssc = STM.TMVar (BlockHeader ssc)
type MonadProgressHeader ssc ctx m = (MonadReader ctx m, HasLens ProgressHeaderTag ctx (ProgressHeader ssc))

data BlockRetrievalQueueTag
type BlockRetrievalQueue ssc = TBQueue (NodeId, NewestFirst NE (BlockHeader ssc))
type MonadBlockRetrievalQueue ssc ctx m =
    (MonadReader ctx m, HasLens BlockRetrievalQueueTag ctx (BlockRetrievalQueue ssc))

data RecoveryHeaderTag
type RecoveryHeader ssc = STM.TMVar (NodeId, BlockHeader ssc)
type MonadRecoveryHeader ssc ctx m = (MonadReader ctx m, HasLens RecoveryHeaderTag ctx (RecoveryHeader ssc))

newtype GenesisUtxo = GenesisUtxo { unGenesisUtxo :: Utxo }
newtype ConnectedPeers = ConnectedPeers { unConnectedPeers :: STM.TVar (Set NodeId) }
newtype BlkSemaphore = BlkSemaphore { unBlkSemaphore :: MVar HeaderHash }
newtype StartTime = StartTime { unStartTime :: UTCTime }

data SscContextTag

modeContext [d|
    -- NodeContext contains runtime context of node.
    data NodeContext ssc = NodeContext
        { ncSscContext          :: !(SscContextTag ::: SscNodeContext ssc)
        -- @georgeee please add documentation when you see this comment
        , ncUpdateContext       :: !(UpdateContext ::: UpdateContext)
        -- Context needed for the update system
        , ncLrcContext          :: !(LrcContext ::: LrcContext)
        -- Context needed for LRC
        , ncDiscoveryContext    :: !(DiscoveryContextSum ::: DiscoveryContextSum)
        -- Context needed for Discovery.
        , ncSlottingVar         :: !(SlottingVar ::: SlottingVar)
        -- Data necessary for 'MonadSlotsData'.
        , ncSlottingContext     :: !(SlottingContextSum ::: SlottingContextSum)
        -- Context needed for Slotting.
        , ncShutdownContext     :: !(ShutdownContext ::: ShutdownContext)
        -- Context needed for Shutdown
        , ncBlkSemaphore        :: !(BlkSemaphore ::: BlkSemaphore)
        -- Semaphore which manages access to block application.
        -- Stored hash is a hash of last applied block.
        , ncUserSecret          :: !(TVar UserSecret ::: TVar UserSecret)
        -- Secret keys (and path to file) which are used to send transactions
        , ncBlockRetrievalQueue :: !(BlockRetrievalQueueTag ::: BlockRetrievalQueue ssc)
        -- Concurrent queue that holds block headers that are to be
        -- downloaded.
        , ncRecoveryHeader      :: !(RecoveryHeaderTag ::: RecoveryHeader ssc)
        -- In case of recovery mode this variable holds the latest header hash
        -- we know about, and the node we're talking to, so we can do chained
        -- block requests. Invariant: this mvar is full iff we're more than
        -- 'recoveryHeadersMessage' blocks deep relatively to some valid header
        -- and we're downloading blocks. Every time we get block that's more
        -- difficult than this one, we overwrite. Every time we process some
        -- blocks and fail or see that we've downloaded this header, we clean
        -- mvar.
        , ncProgressHeader      :: !(ProgressHeaderTag ::: ProgressHeader ssc)
        -- Header of the last block that was downloaded in retrieving
        -- queue. Is needed to show smooth prorgess on the frontend.
        , ncInvPropagationQueue :: !(RelayPropagationQueue ::: RelayPropagationQueue)
        -- Queue is used in Relay framework,
        -- it stores inv messages for earlier received data.
        , ncLoggerConfig        :: !(LoggerConfig ::: LoggerConfig)
        -- Logger config, as taken/read from CLI.
        , ncNodeParams          :: !(NodeParams ::: NodeParams)
        -- Params node is launched with
        , ncStartTime           :: !(StartTime ::: StartTime)
        -- Time when node was started ('NodeContext' initialized).
        , ncLastKnownHeader     :: !(LastKnownHeaderTag ::: LastKnownHeader ssc)
        -- Header of last known block, generated by network (announcement of
        -- which reached us). Should be use only for informational purposes
        -- (status in Daedalus). It's easy to falsify this value.
        , ncTxpGlobalSettings   :: !(TxpGlobalSettings ::: TxpGlobalSettings)
        -- Settings for global Txp.
        , ncConnectedPeers      :: !(ConnectedPeers ::: ConnectedPeers)
        -- Set of peers that we're connected to.
        }
    |]

class HasNodeContext ssc ctx | ctx -> ssc where
    nodeContext :: Lens' ctx (NodeContext ssc)

instance HasNodeContext ssc (NodeContext ssc) where
    nodeContext = identity

makeLensesFor
    [ ("npUpdateParams", "npUpdateParamsL")
    , ("npSecurityParams", "npSecurityParamsL")
    , ("npSecretKey", "npSecretKeyL")
    , ("npReportServers", "npReportServersL")
    , ("npPropagation", "npPropagationL")
    , ("npCustomUtxo", "npCustomUtxoL")
    , ("npGenesisStakes", "npGenesisStakesL") ]
    ''NodeParams

instance HasSscContext ssc (NodeContext ssc) where
    sscContext = lensOf @SscContextTag

instance HasDiscoveryContextSum (NodeContext ssc) where
    discoveryContextSum = lensOf @DiscoveryContextSum

instance HasLens UpdateParams (NodeContext ssc) UpdateParams where
    lensOf = lensOf @NodeParams . npUpdateParamsL

instance HasLens SecurityParams (NodeContext ssc) SecurityParams where
    lensOf = lensOf @NodeParams . npSecurityParamsL

instance HasLens PrimaryKeyTag (NodeContext ssc) SecretKey where
    lensOf = lensOf @NodeParams . npSecretKeyL

instance HasLens GenesisUtxo (NodeContext ssc) GenesisUtxo where
    lensOf = lensOf @NodeParams . npCustomUtxoL . coerced

<<<<<<< HEAD
instance HasReportingContext (NodeContext ssc) where
    reportingContext = lens getter (flip setter)
=======
instance HasLens GenesisStakes (NodeContext ssc) GenesisStakes where
    lensOf = lensOf @NodeParams . npGenesisStakesL . coerced

instance HasLens ReportingContext (NodeContext ssc) ReportingContext where
    lensOf = lens getter (flip setter)
>>>>>>> 9ee12d3c
      where
        getter nc =
            ReportingContext
                (nc ^. lensOf @NodeParams . npReportServersL)
                (nc ^. lensOf @LoggerConfig)
        setter rc =
            set (lensOf @NodeParams . npReportServersL) (rc ^. rcReportServers) .
            set (lensOf @LoggerConfig) (rc ^. rcLoggingConfig)

instance HasLens RelayContext (NodeContext ssc) RelayContext where
    lensOf = lens getter (flip setter)
      where
        getter nc =
            RelayContext
                (nc ^. lensOf @NodeParams . npPropagationL)
                (nc ^. lensOf @RelayPropagationQueue)
        setter rc =
            set (lensOf @NodeParams . npPropagationL) (_rlyIsPropagation rc) .
            set (lensOf @RelayPropagationQueue) (_rlyPropagationQueue rc)<|MERGE_RESOLUTION|>--- conflicted
+++ resolved
@@ -185,16 +185,11 @@
 instance HasLens GenesisUtxo (NodeContext ssc) GenesisUtxo where
     lensOf = lensOf @NodeParams . npCustomUtxoL . coerced
 
-<<<<<<< HEAD
+instance HasLens GenesisStakes (NodeContext ssc) GenesisStakes where
+    lensOf = lensOf @NodeParams . npGenesisStakesL . coerced
+
 instance HasReportingContext (NodeContext ssc) where
     reportingContext = lens getter (flip setter)
-=======
-instance HasLens GenesisStakes (NodeContext ssc) GenesisStakes where
-    lensOf = lensOf @NodeParams . npGenesisStakesL . coerced
-
-instance HasLens ReportingContext (NodeContext ssc) ReportingContext where
-    lensOf = lens getter (flip setter)
->>>>>>> 9ee12d3c
       where
         getter nc =
             ReportingContext
