-- | Functions operating on NodeContext.

module Pos.Context.Functions
       (
         -- * Genesis
         GenesisUtxo(..)
       , genesisUtxoM
       , genesisStakesM
       , genesisStakeholdersM
       , genesisLeadersM

         -- * Block semaphore.
       , putBlkSemaphore
       , readBlkSemaphore
       , takeBlkSemaphore

         -- * LRC synchronization
       , waitLrc
       , lrcActionOnEpoch
       , lrcActionOnEpochReason

         -- * Misc
       , getUptime
       ) where

import           Universum

import           Control.Lens        (views)
import           Data.Time           (diffUTCTime, getCurrentTime)
import           Data.Time.Units     (Microsecond, fromMicroseconds)
import           Ether.Internal      (HasLens (..))

import           Pos.Context.Context (BlkSemaphore (..), GenesisUtxo (..), StartTime (..))
import           Pos.Core            (HeaderHash, SlotLeaders, Stakeholders, StakesMap)
import           Pos.Genesis         (genesisLeaders)
import           Pos.Lrc.Context     (lrcActionOnEpoch, lrcActionOnEpochReason, waitLrc)
import           Pos.Txp.Toil        (Utxo, utxoToStakes)
import           Pos.Util.Util       (getKeys)

----------------------------------------------------------------------------
-- Genesis
----------------------------------------------------------------------------

genesisUtxoM :: (Functor m, MonadReader ctx m, HasLens GenesisUtxo ctx GenesisUtxo) => m Utxo
genesisUtxoM = views (lensOf @GenesisUtxo) unGenesisUtxo

<<<<<<< HEAD
genesisStakesM :: (Functor m, Ether.MonadReader' GenesisUtxo m) => m StakesMap
genesisStakesM = Ether.asks' $ utxoToStakes . unGenesisUtxo

genesisStakeholdersM :: (Functor m, Ether.MonadReader' GenesisUtxo m) => m Stakeholders
genesisStakeholdersM = getKeys <$> genesisStakesM

genesisLeadersM :: (Functor m, Ether.MonadReader' GenesisUtxo m) => m SlotLeaders
genesisLeadersM = genesisLeaders <$> genesisUtxoM
=======
genesisStakesM :: (Functor m, MonadReader ctx m, HasLens GenesisStakes ctx GenesisStakes) => m StakesMap
genesisStakesM = views (lensOf @GenesisStakes) unGenesisStakes

genesisLeadersM :: (Functor m, MonadReader ctx m, HasLens GenesisStakes ctx GenesisStakes) => m SlotLeaders
genesisLeadersM = genesisLeaders <$> genesisStakesM
>>>>>>> 61fc4515

----------------------------------------------------------------------------
-- Semaphore-related logic
----------------------------------------------------------------------------

takeBlkSemaphore
    :: (MonadIO m, MonadReader ctx m, HasLens BlkSemaphore ctx BlkSemaphore)
    => m HeaderHash
takeBlkSemaphore = takeMVar =<< views (lensOf @BlkSemaphore) unBlkSemaphore

putBlkSemaphore
    :: (MonadIO m, MonadReader ctx m, HasLens BlkSemaphore ctx BlkSemaphore)
    => HeaderHash -> m ()
putBlkSemaphore tip = flip putMVar tip =<< views (lensOf @BlkSemaphore) unBlkSemaphore

readBlkSemaphore
    :: (MonadIO m, MonadReader ctx m, HasLens BlkSemaphore ctx BlkSemaphore)
    => m HeaderHash
readBlkSemaphore = readMVar =<< views (lensOf @BlkSemaphore) unBlkSemaphore

----------------------------------------------------------------------------
-- Misc
----------------------------------------------------------------------------

-- | Returns node uptime based on current time and 'StartTime'.
getUptime :: (MonadIO m, MonadReader ctx m, HasLens StartTime ctx StartTime) => m Microsecond
getUptime = do
    curTime <- liftIO getCurrentTime
    startTime <- views (lensOf @StartTime) unStartTime
    let seconds = toRational $ curTime `diffUTCTime` startTime
    pure $ fromMicroseconds $ round $ seconds * 1000 * 1000<|MERGE_RESOLUTION|>--- conflicted
+++ resolved
@@ -41,25 +41,25 @@
 -- Genesis
 ----------------------------------------------------------------------------
 
-genesisUtxoM :: (Functor m, MonadReader ctx m, HasLens GenesisUtxo ctx GenesisUtxo) => m Utxo
+genesisUtxoM ::
+       (Functor m, MonadReader ctx m, HasLens GenesisUtxo ctx GenesisUtxo)
+    => m Utxo
 genesisUtxoM = views (lensOf @GenesisUtxo) unGenesisUtxo
 
-<<<<<<< HEAD
-genesisStakesM :: (Functor m, Ether.MonadReader' GenesisUtxo m) => m StakesMap
-genesisStakesM = Ether.asks' $ utxoToStakes . unGenesisUtxo
+genesisStakesM ::
+       (Functor m, MonadReader ctx m, HasLens GenesisUtxo ctx GenesisUtxo)
+    => m StakesMap
+genesisStakesM = views (lensOf @GenesisUtxo) $ utxoToStakes . unGenesisUtxo
 
-genesisStakeholdersM :: (Functor m, Ether.MonadReader' GenesisUtxo m) => m Stakeholders
+genesisStakeholdersM ::
+       (Functor m, MonadReader ctx m, HasLens GenesisUtxo ctx GenesisUtxo)
+    => m Stakeholders
 genesisStakeholdersM = getKeys <$> genesisStakesM
 
-genesisLeadersM :: (Functor m, Ether.MonadReader' GenesisUtxo m) => m SlotLeaders
+genesisLeadersM ::
+       (Functor m, MonadReader ctx m, HasLens GenesisUtxo ctx GenesisUtxo)
+    => m SlotLeaders
 genesisLeadersM = genesisLeaders <$> genesisUtxoM
-=======
-genesisStakesM :: (Functor m, MonadReader ctx m, HasLens GenesisStakes ctx GenesisStakes) => m StakesMap
-genesisStakesM = views (lensOf @GenesisStakes) unGenesisStakes
-
-genesisLeadersM :: (Functor m, MonadReader ctx m, HasLens GenesisStakes ctx GenesisStakes) => m SlotLeaders
-genesisLeadersM = genesisLeaders <$> genesisStakesM
->>>>>>> 61fc4515
 
 ----------------------------------------------------------------------------
 -- Semaphore-related logic
