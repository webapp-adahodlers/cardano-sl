{-# LANGUAGE UndecidableInstances #-}

-- | `Arbitrary` instances for using in tests and benchmarks

module Pos.Crypto.Arbitrary
       (
       ) where

import           Data.List.NonEmpty          (fromList)
import           System.IO.Unsafe            (unsafePerformIO)
import           Test.QuickCheck             (Arbitrary (..), choose, elements, generate)
import           Universum

import           Pos.Binary.Class            (AsBinary (..), AsBinaryClass (..), Bi)
import           Pos.Binary.Crypto           ()
import           Pos.Crypto.Arbitrary.Unsafe ()
import           Pos.Crypto.AsBinary         ()
import           Pos.Crypto.Hashing          (AbstractHash, HashAlgorithm)
import           Pos.Crypto.SecretSharing    (EncShare, Secret, SecretProof,
                                              SecretSharingExtra, Share, VssKeyPair,
                                              VssPublicKey, decryptShare, genSharedSecret,
                                              toVssPublicKey, vssKeyGen)
import           Pos.Crypto.Signing          (ProxyCert, ProxySecretKey, ProxySignature,
                                              PublicKey, SecretKey, Signature, Signed,
                                              createProxyCert, createProxySecretKey,
                                              keyGen, mkSigned, proxySign, sign, toPublic)
import           Pos.Util.Arbitrary          (Nonrepeating (..), arbitraryUnsafe,
                                              sublistN, unsafeMakePool)

{- A note on 'Arbitrary' instances
~~~~~~~~~~~~~~~~~~~~~~~~~~~~~~~~~~

We can't make an 'Arbitrary' instance for keys or seeds because generating
them safely requires randomness which must come from IO (we could use an
'arbitrary' randomness generator for an 'Arbitrary' instance, but then what's
the point of testing key generation when we use different generators in
production and in tests?). So, we just generate lots of keys and seeds with
'unsafePerformIO' and use them for everything.
-}

----------------------------------------------------------------------------
-- Arbitrary signing keys
----------------------------------------------------------------------------

<<<<<<< HEAD
-- | 'PublicKey' with corresponding 'SecretKey'.
data KeyPair = KeyPair
    { getPub :: PublicKey
    , getSec :: SecretKey
    } deriving (Show)

instance Eq KeyPair where
    a == b = getPub a == getPub b
=======
-- If you want an arbitrary keypair, just generate a secret key with
-- 'arbitrary' and then use 'Pos.Crypto.toPublic' to get the corresponding
-- public key.
>>>>>>> 95071b49

keys :: [(PublicKey, SecretKey)]
keys = unsafeMakePool "[generating keys for tests...]" 50 keyGen
{-# NOINLINE keys #-}

instance Arbitrary PublicKey where
    arbitrary = fst <$> elements keys
instance Arbitrary SecretKey where
    arbitrary = snd <$> elements keys

instance Nonrepeating PublicKey where
    nonrepeating n = map fst <$> sublistN n keys
instance Nonrepeating SecretKey where
    nonrepeating n = map snd <$> sublistN n keys

----------------------------------------------------------------------------
-- Arbitrary VSS keys
----------------------------------------------------------------------------

vssKeys :: [VssKeyPair]
vssKeys = unsafeMakePool "[generating VSS keys for tests...]" 50 vssKeyGen
{-# NOINLINE vssKeys #-}

instance Arbitrary VssKeyPair where
    arbitrary = elements vssKeys

instance Arbitrary VssPublicKey where
    arbitrary = toVssPublicKey <$> arbitrary

instance Arbitrary (AsBinary VssPublicKey) where
    arbitrary = asBinary @VssPublicKey <$> arbitrary

instance Nonrepeating VssKeyPair where
    nonrepeating n = sublistN n vssKeys

instance Nonrepeating VssPublicKey where
    nonrepeating n = map toVssPublicKey <$> nonrepeating n

----------------------------------------------------------------------------
-- Arbitrary signatures
----------------------------------------------------------------------------

instance (Bi a, Arbitrary a) => Arbitrary (Signature a) where
    arbitrary = sign <$> arbitrary <*> arbitrary

instance (Bi a, Arbitrary a) => Arbitrary (Signed a) where
    arbitrary = mkSigned <$> arbitrary <*> arbitrary

instance (Bi w, Arbitrary w) => Arbitrary (ProxyCert w) where
    arbitrary = liftA3 createProxyCert arbitrary arbitrary arbitrary

instance (Bi w, Arbitrary w) => Arbitrary (ProxySecretKey w) where
    arbitrary = liftA3 createProxySecretKey arbitrary arbitrary arbitrary

instance (Bi w, Arbitrary w, Bi a, Arbitrary a) =>
         Arbitrary (ProxySignature w a) where
    arbitrary = do
        delegateSk <- arbitrary
        issuerSk <- arbitrary
        w <- arbitrary
        let psk = createProxySecretKey issuerSk (toPublic delegateSk) w
        proxySign delegateSk psk <$> arbitrary

----------------------------------------------------------------------------
-- Arbitrary secrets
----------------------------------------------------------------------------

sharedSecrets :: [(SecretSharingExtra, Secret, SecretProof, [EncShare])]
sharedSecrets =
    unsafeMakePool "[generating shared secrets for tests...]" 50 $ do
        parties <- generate $ choose (1, length vssKeys)
        threshold <- generate $ choose (1, toInteger parties)
        vssKs <- generate $ sublistN parties vssKeys
        genSharedSecret threshold (map toVssPublicKey $ fromList vssKs)
{-# NOINLINE sharedSecrets #-}

instance Arbitrary SecretSharingExtra where
    arbitrary = elements . fmap (view _1) $ sharedSecrets

instance Arbitrary (AsBinary SecretSharingExtra) where
    arbitrary = asBinary @SecretSharingExtra <$> arbitrary

instance Arbitrary (AsBinary SecretProof) where
    arbitrary = asBinary @SecretProof <$> arbitrary

instance Arbitrary Secret where
    arbitrary = elements . fmap (view _2) $ sharedSecrets

instance Arbitrary (AsBinary Secret) where
    arbitrary = asBinary @Secret <$> arbitrary

instance Arbitrary SecretProof where
    arbitrary = elements . fmap (view _3) $ sharedSecrets

instance Arbitrary EncShare where
    arbitrary = elements . concat . fmap (view _4) $ sharedSecrets

instance Arbitrary (AsBinary EncShare) where
    arbitrary = asBinary @EncShare <$> arbitrary

instance Arbitrary Share where
    arbitrary = unsafePerformIO <$> (decryptShare <$> arbitrary <*> arbitrary)

instance Arbitrary (AsBinary Share) where
    arbitrary = asBinary @Share <$> arbitrary

----------------------------------------------------------------------------
-- Arbitrary hashes
----------------------------------------------------------------------------

instance (HashAlgorithm algo, Bi a) => Arbitrary (AbstractHash algo a) where
    arbitrary = arbitraryUnsafe<|MERGE_RESOLUTION|>--- conflicted
+++ resolved
@@ -42,20 +42,9 @@
 -- Arbitrary signing keys
 ----------------------------------------------------------------------------
 
-<<<<<<< HEAD
--- | 'PublicKey' with corresponding 'SecretKey'.
-data KeyPair = KeyPair
-    { getPub :: PublicKey
-    , getSec :: SecretKey
-    } deriving (Show)
-
-instance Eq KeyPair where
-    a == b = getPub a == getPub b
-=======
 -- If you want an arbitrary keypair, just generate a secret key with
 -- 'arbitrary' and then use 'Pos.Crypto.toPublic' to get the corresponding
 -- public key.
->>>>>>> 95071b49
 
 keys :: [(PublicKey, SecretKey)]
 keys = unsafeMakePool "[generating keys for tests...]" 50 keyGen
