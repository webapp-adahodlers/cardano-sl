--- conflicted
+++ resolved
@@ -20,41 +20,34 @@
 
 import           Universum
 
-import           Control.Monad.Catch          (MonadMask)
+import           Control.Monad.Catch        (MonadMask)
 import qualified Ether
-import           System.Directory             (createDirectoryIfMissing,
-                                               doesDirectoryExist,
-                                               removeDirectoryRecursive)
-import           System.FilePath              ((</>))
-import           System.Wlog                  (WithLogger)
+import           System.Directory           (createDirectoryIfMissing, doesDirectoryExist,
+                                             removeDirectoryRecursive)
+import           System.FilePath            ((</>))
+import           System.Wlog                (WithLogger)
 
-import           Pos.Block.Core               (Block, mkGenesisBlock)
-import           Pos.Block.Types              (Blund)
-import           Pos.Context.Context          (GenesisLeaders, GenesisUtxo, NodeParams)
-import           Pos.Context.Functions        (genesisLeadersM)
-import           Pos.Core                     (BlockVersionData, headerHash)
-import           Pos.DB.Block                 (MonadBlockDB, MonadBlockDBWrite,
-                                               loadBlundsByDepth, loadBlundsWhile,
-                                               prepareBlockDB)
-<<<<<<< HEAD
-import           Pos.DB.Class                 (MonadDB, MonadDBRead (..),
-                                               MonadGState (..))
-=======
-import           Pos.DB.Class                 (MonadDB, MonadDBRead (..))
-import           Pos.DB.Functions             (closeDB, openDB)
->>>>>>> f374a970
-import           Pos.DB.GState.BlockExtra     (prepareGStateBlockExtra)
-import           Pos.DB.GState.Common         (getTip, getTipBlock, getTipHeader)
-import           Pos.DB.GState.GState         (prepareGStateDB, sanityCheckGStateDB)
-import           Pos.DB.Misc                  (prepareMiscDB)
-import           Pos.DB.Rocks                 (NodeDBs (..), closeRocksDB, openRocksDB)
-import           Pos.Lrc.DB                   (prepareLrcDB)
-import           Pos.Update.DB                (getAdoptedBVData)
-import           Pos.Util                     (inAssertMode)
-import           Pos.Util.Chrono              (NewestFirst)
-import qualified Pos.Util.Concurrent.RWLock   as RWL
+import           Pos.Block.Core             (Block, mkGenesisBlock)
+import           Pos.Block.Types            (Blund)
+import           Pos.Context.Context        (GenesisLeaders, GenesisUtxo, NodeParams)
+import           Pos.Context.Functions      (genesisLeadersM)
+import           Pos.Core                   (BlockVersionData, headerHash)
+import           Pos.DB.Block               (MonadBlockDB, MonadBlockDBWrite,
+                                             loadBlundsByDepth, loadBlundsWhile,
+                                             prepareBlockDB)
+import           Pos.DB.Class               (MonadDB, MonadDBRead (..))
+import           Pos.DB.GState.BlockExtra   (prepareGStateBlockExtra)
+import           Pos.DB.GState.Common       (getTip, getTipBlock, getTipHeader)
+import           Pos.DB.GState.GState       (prepareGStateDB, sanityCheckGStateDB)
+import           Pos.DB.Misc                (prepareMiscDB)
+import           Pos.DB.Rocks               (NodeDBs (..), closeRocksDB, openRocksDB)
+import           Pos.Lrc.DB                 (prepareLrcDB)
+import           Pos.Update.DB              (getAdoptedBVData)
+import           Pos.Util                   (inAssertMode)
+import           Pos.Util.Chrono            (NewestFirst)
+import qualified Pos.Util.Concurrent.RWLock as RWL
 #ifdef WITH_EXPLORER
-import           Pos.Explorer.DB              (prepareExplorerDB)
+import           Pos.Explorer.DB            (prepareExplorerDB)
 #endif
 
 -- | Open all DBs stored on disk.
