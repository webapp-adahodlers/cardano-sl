--- conflicted
+++ resolved
@@ -21,41 +21,24 @@
 import           Universum
 
 import           Control.Monad.Catch        (MonadMask)
-<<<<<<< HEAD
 import           EtherCompat
-=======
-import qualified Ether
->>>>>>> 9ee12d3c
 import           System.Directory           (createDirectoryIfMissing, doesDirectoryExist,
                                              removeDirectoryRecursive)
 import           System.FilePath            ((</>))
 import           System.Wlog                (WithLogger)
 
-<<<<<<< HEAD
-import           Pos.Block.Core             (Block, mkGenesisBlock)
-import           Pos.Block.Types            (Blund)
-import           Pos.Context.Context        (GenesisLeaders, GenesisUtxo, NodeParams)
-import           Pos.Context.Functions      (genesisLeadersM)
-import           Pos.Core                   (BlockVersionData, headerHash)
-=======
 import           Pos.Block.Core             (Block, BlockHeader, mkGenesisBlock)
 import           Pos.Block.Types            (Blund)
 import           Pos.Context.Context        (GenesisStakes, GenesisUtxo)
 import           Pos.Context.Functions      (genesisLeadersM)
 import           Pos.Core                   (BlockVersionData, Timestamp, headerHash)
->>>>>>> 9ee12d3c
 import           Pos.DB.Block               (MonadBlockDB, MonadBlockDBWrite,
                                              loadBlundsByDepth, loadBlundsWhile,
                                              prepareBlockDB)
 import           Pos.DB.Class               (MonadDB, MonadDBRead (..))
 import           Pos.DB.Functions           (closeDB, openDB)
-<<<<<<< HEAD
-import           Pos.DB.GState.BlockExtra   (prepareGStateBlockExtra)
-import           Pos.DB.GState.Common       (getTip, getTipBlock, getTipHeader)
-=======
 import           Pos.DB.GState.Common       (getTip, getTipBlockGeneric,
                                              getTipHeaderGeneric)
->>>>>>> 9ee12d3c
 import           Pos.DB.GState.GState       (prepareGStateDB, sanityCheckGStateDB)
 import           Pos.DB.Misc                (prepareMiscDB)
 import           Pos.DB.Types               (NodeDBs (..))
@@ -98,17 +81,10 @@
 
 -- | Initialize DBs if necessary.
 initNodeDBs
-<<<<<<< HEAD
     :: forall ssc ctx m.
        ( MonadReader ctx m
        , HasLens GenesisUtxo ctx GenesisUtxo
-       , HasLens GenesisLeaders ctx GenesisLeaders
-       , HasLens NodeParams ctx NodeParams
-=======
-    :: forall ssc m.
-       ( Ether.MonadReader' GenesisUtxo m
-       , Ether.MonadReader' GenesisStakes m
->>>>>>> 9ee12d3c
+       , HasLens GenesisStakes ctx GenesisStakes
        , MonadBlockDBWrite ssc m
        , MonadDB m
        )
