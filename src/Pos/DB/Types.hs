--- conflicted
+++ resolved
@@ -15,11 +15,8 @@
        , StoredBlock (..)
 
         -- * LRC related types.
-<<<<<<< HEAD
        , LeadersStorage (..)
        , GtRichmenStorage (..)
-=======
-       , LrcStorage (..)
 
         -- * Update System related types.
        , UndecidedProposalState (..)
@@ -28,7 +25,6 @@
        , psProposal
        , mkUProposalState
        , voteToUProposalState
->>>>>>> dd5e1b6e
        ) where
 
 import           Control.Lens        (makeLenses)
@@ -36,14 +32,11 @@
 import qualified Database.RocksDB    as Rocks
 import           Universum
 
-<<<<<<< HEAD
-import           Pos.Types        (Block, EpochIndex, RichmenStake, SlotLeaders)
-=======
 import           Pos.Crypto          (PublicKey)
-import           Pos.Types           (Block, ChainDifficulty, Coin, EpochIndex, Richmen,
-                                      SlotId, SlotLeaders, mkCoin, unsafeAddCoin)
+import           Pos.Types           (Block, ChainDifficulty, Coin, EpochIndex,
+                                      RichmenStake, SlotId, SlotLeaders, mkCoin,
+                                      unsafeAddCoin)
 import           Pos.Update.Types    (StakeholderVotes, UpdateProposal, combineVotes)
->>>>>>> dd5e1b6e
 
 ----------------------------------------------------------------------------
 -- General
@@ -82,15 +75,11 @@
 data LeadersStorage ssc = LeadersStorage
     { lrcEpoch   :: !EpochIndex
     , lrcLeaders :: !SlotLeaders
-<<<<<<< HEAD
     } deriving (Generic)
 
 data GtRichmenStorage ssc = GtRichmenStorage
     { gtRichmenEpoch :: !EpochIndex
     , gtRichmen      :: !RichmenStake
-    } deriving (Generic)
-=======
-    , lrcRichmen :: !Richmen
     } deriving (Generic)
 
 ----------------------------------------------------------------------------
@@ -159,5 +148,4 @@
         | otherwise = upsPositiveStake
     newNegativeStake
         | decision = upsNegativeStake
-        | otherwise = upsNegativeStake `unsafeAddCoin` stake
->>>>>>> dd5e1b6e
+        | otherwise = upsNegativeStake `unsafeAddCoin` stake