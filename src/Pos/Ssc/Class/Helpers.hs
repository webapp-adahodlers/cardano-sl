<<<<<<< HEAD
{-# LANGUAGE RankNTypes          #-}
{-# LANGUAGE ScopedTypeVariables #-}
=======
>>>>>>> 9a6fba00

module Pos.Ssc.Class.Helpers
       ( SscHelpersClass (..)
       ) where

import           Data.Tagged           (Tagged)
import           Universum

import           Pos.Ssc.Class.Types   (Ssc (..))
import           Pos.Types.Block.Types (MainBlockHeader)
import           Pos.Types.Core        (EpochIndex)

class Ssc ssc => SscHelpersClass ssc where
    sscVerifyPayload ::
        Tagged ssc ( Either EpochIndex (MainBlockHeader ssc) ->
                     SscPayload ssc ->
                     Either (SscVerifyError ssc) ())<|MERGE_RESOLUTION|>--- conflicted
+++ resolved
@@ -1,9 +1,3 @@
-<<<<<<< HEAD
-{-# LANGUAGE RankNTypes          #-}
-{-# LANGUAGE ScopedTypeVariables #-}
-=======
->>>>>>> 9a6fba00
-
 module Pos.Ssc.Class.Helpers
        ( SscHelpersClass (..)
        ) where
