--- conflicted
+++ resolved
@@ -51,12 +51,8 @@
                                           isVerSuccess, verifyGeneric)
 import           Universum
 
-<<<<<<< HEAD
 import           Pos.Binary.Types        ()
-import           Pos.Constants           (k)
-=======
 import           Pos.Constants           (epochSlots, k)
->>>>>>> f48feead
 import           Pos.Crypto              (SecretKey, hash)
 import           Pos.Genesis             (genesisLeaders)
 import           Pos.Ssc.Class.Types     (Ssc (..))
