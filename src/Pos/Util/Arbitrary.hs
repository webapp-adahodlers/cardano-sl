<<<<<<< HEAD
{-# LANGUAGE FlexibleContexts  #-}
{-# LANGUAGE FlexibleInstances #-}
{-# LANGUAGE TypeApplications  #-}
=======
{-# LANGUAGE DefaultSignatures     #-}
{-# LANGUAGE FlexibleContexts      #-}
{-# LANGUAGE FlexibleInstances     #-}
{-# LANGUAGE MultiParamTypeClasses #-}
{-# LANGUAGE TypeApplications      #-}
>>>>>>> c27ec218

-- | Common things used in `Pos.Crypto.Arbitrary` and `Pos.Util.Arbitrary`

module Pos.Util.Arbitrary
    ( Nonrepeating (..)
    , ArbitraryUnsafe (..)
    , sublistN
    , unsafeMakeList
    , unsafeMakePool
    , arbitrarySizedS
    , arbitrarySizedSL
    ) where

<<<<<<< HEAD
import           Data.ByteString      (pack)
import qualified Data.ByteString.Lazy as BL (ByteString, pack)
import           System.IO.Unsafe     (unsafePerformIO)
import           Test.QuickCheck      (Arbitrary (..), Gen, listOf, shuffle,
                                       vector)
=======
import           Data.ByteString  (pack)
import           Data.MessagePack ()
import           System.IO.Unsafe (unsafePerformIO)
import           Test.QuickCheck  (Arbitrary (..), Gen, listOf, shuffle, vector)
>>>>>>> c27ec218
import           Universum

-- | Choose a random (shuffled) subset of length n. Throws an error if
-- there's not enough elements.
sublistN :: Int -> [a] -> Gen [a]
sublistN n xs
    | length xs < n = panic "sublistN: not enough elements"
    | otherwise     = take n <$> shuffle xs

class Nonrepeating a where
    nonrepeating :: Int -> Gen [a]

-- | Unsafely create pool of `n` random values to be picked
-- (see note in `Pos.Crypto.Arbitrary` for explanation)
unsafeMakePool :: Text -> Int -> IO a -> [a]
unsafeMakePool msg n action = unsafePerformIO $ do
    putText msg
    replicateM n action

-- | Unsafely create list of `n` random values to be picked
-- (see note in `Pos.Crypto.Arbitrary` for explanation)
-- Used because genSharedSecret already returns a list
-- of EncShares, making the 'replicateM' unneeded.
unsafeMakeList :: Text -> IO [a] -> [a]
unsafeMakeList msg action = unsafePerformIO $ do
    putText msg
    action

-- | Make arbitrary `ByteString` of given length
arbitrarySizedS :: Int -> Gen ByteString
arbitrarySizedS n = pack <$> vector n

arbitrarySizedSL :: Int -> Gen BL.ByteString
arbitrarySizedSL n = BL.pack <$> vector n

{- ArbitraryUnsafe class
~~~~~~~~~~~~~~~~~~~~~~~~

This class is the same as `Arbitrary`, except instances of this class for
stuff like public/secret keys, VSS shares, commitments etc. are designed
not to mimic real data as presisely as possible (using OpenSSL random), but
rather to be simple and efficient.

This is especially useful for benchmarking.

TODO: embrace some generics to derive `ArbitraryUnsafe` automagically
-}

class ArbitraryUnsafe a where
    arbitraryUnsafe :: Gen a

    default arbitraryUnsafe :: Arbitrary a => Gen a
    arbitraryUnsafe = arbitrary

instance ArbitraryUnsafe Word16
instance ArbitraryUnsafe Word32
instance ArbitraryUnsafe Word64
instance ArbitraryUnsafe ByteString

instance ArbitraryUnsafe a => ArbitraryUnsafe [a] where
    arbitraryUnsafe = listOf arbitraryUnsafe

instance (ArbitraryUnsafe a, ArbitraryUnsafe b) => ArbitraryUnsafe (a, b) where
    arbitraryUnsafe = (,) <$> arbitraryUnsafe <*> arbitraryUnsafe<|MERGE_RESOLUTION|>--- conflicted
+++ resolved
@@ -1,14 +1,8 @@
-<<<<<<< HEAD
-{-# LANGUAGE FlexibleContexts  #-}
-{-# LANGUAGE FlexibleInstances #-}
-{-# LANGUAGE TypeApplications  #-}
-=======
 {-# LANGUAGE DefaultSignatures     #-}
 {-# LANGUAGE FlexibleContexts      #-}
 {-# LANGUAGE FlexibleInstances     #-}
 {-# LANGUAGE MultiParamTypeClasses #-}
 {-# LANGUAGE TypeApplications      #-}
->>>>>>> c27ec218
 
 -- | Common things used in `Pos.Crypto.Arbitrary` and `Pos.Util.Arbitrary`
 
@@ -22,18 +16,12 @@
     , arbitrarySizedSL
     ) where
 
-<<<<<<< HEAD
 import           Data.ByteString      (pack)
 import qualified Data.ByteString.Lazy as BL (ByteString, pack)
+import           Data.MessagePack     ()
 import           System.IO.Unsafe     (unsafePerformIO)
 import           Test.QuickCheck      (Arbitrary (..), Gen, listOf, shuffle,
                                        vector)
-=======
-import           Data.ByteString  (pack)
-import           Data.MessagePack ()
-import           System.IO.Unsafe (unsafePerformIO)
-import           Test.QuickCheck  (Arbitrary (..), Gen, listOf, shuffle, vector)
->>>>>>> c27ec218
 import           Universum
 
 -- | Choose a random (shuffled) subset of length n. Throws an error if
