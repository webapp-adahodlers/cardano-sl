--- conflicted
+++ resolved
@@ -22,11 +22,8 @@
 import           Pos.DHT.Real               (KademliaDHT)
 import           Pos.Ssc.Extra              (SscHolder (..))
 import qualified Pos.Txp.Holder             as Modern
-<<<<<<< HEAD
 import           Pos.Types                  (SlotId)
-=======
 import           Pos.Update                 (USHolder (..))
->>>>>>> a2887634
 
 import           Pos.Wallet.Context.Context (WalletContext (..), fromNodeCtx)
 
@@ -47,7 +44,7 @@
 deriving instance (Monad m, WithWalletContext m) => WithWalletContext (Modern.TxpLDHolder ssc m)
 deriving instance (Monad m, WithWalletContext m) => WithWalletContext (SscHolder ssc m)
 deriving instance (Monad m, WithWalletContext m) => WithWalletContext (DelegationT m)
-<<<<<<< HEAD
+deriving instance (Monad m, WithWalletContext m) => WithWalletContext (USHolder m)
 
 readNtpLastSlot :: (MonadIO m, WithWalletContext m) => m SlotId
 readNtpLastSlot = getWalletContext >>= atomically . STM.readTVar . wcNtpLastSlot
@@ -56,7 +53,4 @@
 readNtpMargin = getWalletContext >>= fmap fst . atomically . STM.readTVar . wcNtpData
 
 readNtpData :: (MonadIO m, WithWalletContext m) => m (Microsecond, Microsecond)
-readNtpData = getWalletContext >>= atomically . STM.readTVar . wcNtpData
-=======
-deriving instance (Monad m, WithWalletContext m) => WithWalletContext (USHolder m)
->>>>>>> a2887634
+readNtpData = getWalletContext >>= atomically . STM.readTVar . wcNtpData