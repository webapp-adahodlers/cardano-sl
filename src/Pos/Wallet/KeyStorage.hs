--- conflicted
+++ resolved
@@ -33,17 +33,8 @@
 
 import           Pos.Crypto             (SecretKey, keyGen)
 import           Pos.DHT.Model          (MonadDHT, MonadMessageDHT, WithDefaultMsgHeader)
-<<<<<<< HEAD
-import qualified Pos.Modern.DB          as Modern (MonadDB)
-import qualified Pos.Modern.Txp.Class   as Modern (MonadTxpLD)
-import           Pos.Slotting           (MonadSlots)
-import           Pos.Ssc.Class          (MonadSscLD)
-import           Pos.State              (MonadDB)
-import           Pos.Txp.LocalData      (MonadTxLD)
-=======
 import Pos.DHT.Real (KademliaDHT)
 import           Pos.Slotting           (MonadSlots)
->>>>>>> 493010f5
 import           Pos.Util               ()
 import           Pos.Util.UserSecret    (UserSecret, peekUserSecret, usKeys,
                                          writeUserSecret)
@@ -85,7 +76,7 @@
 
 newtype KeyStorage m a = KeyStorage
     { getKeyStorage :: ReaderT KeyData m a
-    } deriving (Functor, Applicative, Monad, MonadTimed, 
+    } deriving (Functor, Applicative, Monad, MonadTimed,
                 MonadThrow, MonadSlots, MonadCatch, MonadIO,
                 HasLoggerName, MonadDialog s p, CanLog, MonadMask, MonadDHT,
                 MonadMessageDHT s, MonadReader KeyData, WithDefaultMsgHeader,
@@ -107,10 +98,6 @@
     put s = KeyStorage ask >>= atomically . flip STM.writeTVar s >>
             writeUserSecret s
 
-<<<<<<< HEAD
-deriving instance Modern.MonadDB ssc m => Modern.MonadDB ssc (KeyStorage m)
-deriving instance Modern.MonadTxpLD ssc m => Modern.MonadTxpLD ssc (KeyStorage m)
-=======
 instance MonadBase IO m => MonadBase IO (KeyStorage m) where
     liftBase = lift . liftBase
 
@@ -123,7 +110,6 @@
     type StM (KeyStorage m) a = ComposeSt KeyStorage m a
     liftBaseWith     = defaultLiftBaseWith
     restoreM         = defaultRestoreM
->>>>>>> 493010f5
 
 runKeyStorage :: MonadIO m => FilePath -> KeyStorage m a -> m a
 runKeyStorage fp ks =
