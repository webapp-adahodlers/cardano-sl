--- conflicted
+++ resolved
@@ -68,11 +68,7 @@
 instance MonadIO m => MonadBalances (WalletDB m) where
     getOwnUtxo addr = WS.getUtxo >>= return . filterUtxoByAddr addr
 
-<<<<<<< HEAD
-instance (MonadIO m, MonadMask m) => MonadBalances (DBHolder ssc m) where
-=======
-instance (MonadThrow m, MonadIO m) => MonadBalances (DBHolder ssc m) where
->>>>>>> 13883632
+instance (MonadThrow m, MonadIO m, MonadMask m) => MonadBalances (DBHolder ssc m) where
     getOwnUtxo = DB.getFilteredUtxo
 
 -- | A class which have methods to get transaction history
@@ -105,7 +101,7 @@
 
 -- TODO: make a working instance
 instance MonadIO m => MonadTxHistory (DBHolder ssc m) where
-    getTxHistory = pure []
+    getTxHistory _ = pure []
 
 type TxMode ssc m
     = ( MinWorkMode (MutSocketState ssc) m
