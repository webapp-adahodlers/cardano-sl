--- conflicted
+++ resolved
@@ -71,16 +71,10 @@
 import           Pos.DB.Error               (DBError (DBMalformed))
 import           Pos.DB.GState.BlockExtra   (foldlUpWhileM, resolveForwardLink)
 import           Pos.DB.Rocks               (MonadRealDB)
-<<<<<<< HEAD
 import           Pos.Slotting               (getSlotStartPure, MonadSlotsData (..))
-import           Pos.Txp.Core               (Tx (..), TxAux (..), TxId, TxOutAux (..), TxIn (..) ,
-                                             TxUndo, flattenTxPayload, toaOut, topsortTxs, getTxDistribution,
-=======
-import           Pos.Slotting               (getSlotStartPure)
 import           Pos.Txp.Core               (Tx (..), TxAux (..), TxId, TxIn (..),
                                              TxOutAux (..), TxUndo, flattenTxPayload,
                                              getTxDistribution, toaOut, topsortTxs,
->>>>>>> 5e82d12a
                                              txOutAddress)
 import           Pos.Txp.MemState.Class     (MonadTxpMem, getLocalTxs)
 import           Pos.Txp.Toil               (MonadUtxo (..), MonadUtxoRead (..), ToilT,
