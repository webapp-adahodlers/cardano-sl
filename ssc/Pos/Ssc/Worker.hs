{-# LANGUAGE RankNTypes #-}

module Pos.Ssc.Worker
       ( sscWorkers
       ) where

import           Universum

import           Control.Concurrent.STM (readTVar)
import           Control.Lens (at, each, partsOf, to, views)
import           Control.Monad.Except (runExceptT)
import qualified Data.HashMap.Strict as HM
import qualified Data.List.NonEmpty as NE
import           Data.Time.Units (Microsecond, Millisecond, convertUnit)
import           Formatting (build, int, ords, sformat, shown, (%))
import           Mockable (currentTime, delay)
import           Serokell.Util.Exceptions ()
import           Serokell.Util.Text (listJson)
import qualified System.Metrics.Gauge as Metrics
import qualified Test.QuickCheck as QC

import           Pos.Arbitrary.Ssc ()
import           Pos.Binary.Class (AsBinary, Bi, asBinary, fromBinary)
import           Pos.Binary.Infra ()
import           Pos.Binary.Ssc ()
import           Pos.Communication.Protocol (OutSpecs)
import           Pos.Core (EpochIndex, HasConfiguration, SlotId (..), StakeholderId, Timestamp (..),
                           VssCertificate (..), VssCertificatesMap (..), blkSecurityParam,
                           bvdMpcThd, getOurSecretKey, getOurStakeholderId, getSlotIndex, lookupVss,
                           memberVss, mkLocalSlotIndex, mkVssCertificate, slotSecurityParam,
                           vssMaxTTL)
import           Pos.Core.Ssc (Commitment (..), SignedCommitment, getCommitmentsMap,
                               InnerSharesMap, Opening)
import           Pos.Crypto (SecretKey, VssKeyPair, VssPublicKey, randomNumber, runSecureRandom)
import           Pos.Crypto.SecretSharing (toVssPublicKey)
import           Pos.DB (gsAdoptedBVData)
import           Pos.Diffusion.Types (Diffusion (..))
import           Pos.Lrc.Types (RichmenStakes)
import           Pos.Recovery.Info (recoveryCommGuard)
import           Pos.Reporting (reportMisbehaviour)
import           Pos.Reporting.MemState (HasMisbehaviorMetrics (..), MisbehaviorMetrics (..))
import           Pos.Slotting (defaultOnNewSlotParams, getCurrentSlot, getSlotStartEmpatically,
                               onNewSlot)
import           Pos.Ssc.Base (genCommitmentAndOpening, isCommitmentIdx, isOpeningIdx, isSharesIdx,
                               mkSignedCommitment)
import           Pos.Ssc.Behavior (SscBehavior (..), SscOpeningParams (..), SscSharesParams (..))
import           Pos.Ssc.Configuration (HasSscConfiguration, mdNoCommitmentsEpochThreshold,
                                        mpcSendInterval)
import           Pos.Ssc.Functions (hasCommitment, hasOpening, hasShares, vssThreshold)
import           Pos.Ssc.Logic (sscGarbageCollectLocalData, sscProcessCertificate,
                                sscProcessCommitment, sscProcessOpening, sscProcessShares)
import           Pos.Ssc.Lrc (getSscRichmen)
import           Pos.Ssc.Message (SscTag (..))
import           Pos.Ssc.Mode (SscMode)
import qualified Pos.Ssc.SecretStorage as SS
import           Pos.Ssc.Shares (getOurShares)
import           Pos.Ssc.State (getGlobalCerts, getStableCerts, sscGetGlobalState)
import           Pos.Ssc.Toss (computeParticipants, computeSharesDistrPure)
import           Pos.Ssc.Types (HasSscContext (..), scBehavior, scParticipateSsc, scVssKeyPair,
                                sgsCommitments)
import           Pos.Util.AssertMode (inAssertMode)
import           Pos.Util.LogSafe (logDebugS, logErrorS, logInfoS, logWarningS)
import           Pos.Util.Util (getKeys, leftToPanic)
import           Pos.Worker.Types (WorkerSpec, localWorker, onNewSlotWorker)

sscWorkers
  :: (SscMode ctx m)
  => ([WorkerSpec m], OutSpecs)
sscWorkers = merge [onNewSlotSsc, checkForIgnoredCommitmentsWorker]
  where
    merge = mconcat . map (first pure)

shouldParticipate :: (SscMode ctx m) => EpochIndex -> m Bool
shouldParticipate epoch = do
    richmen <- getSscRichmen "shouldParticipate" epoch
    participationEnabled <- view sscContext >>=
        atomically . readTVar . scParticipateSsc
    ourId <- getOurStakeholderId
    let enoughStake = ourId `HM.member` richmen
    when (participationEnabled && not enoughStake) $
        logDebugS "Not enough stake to participate in MPC"
    return (participationEnabled && enoughStake)

-- CHECK: @onNewSlotSsc
-- #checkNSendOurCert
onNewSlotSsc
    :: (SscMode ctx m)
    => (WorkerSpec m, OutSpecs)
<<<<<<< HEAD
onNewSlotSsc = onNewSlotWorker defaultOnNewSlotParams outs $ \slotId sendActions ->
=======
onNewSlotSsc = onNewSlotWorker True mempty $ \slotId diffusion ->
>>>>>>> a910d39c
    recoveryCommGuard "onNewSlot worker in SSC" $ do
        sscGarbageCollectLocalData slotId
        whenM (shouldParticipate $ siEpoch slotId) $ do
            behavior <- view sscContext >>=
                atomically . readTVar . scBehavior
            checkNSendOurCert (sendSscCert diffusion)
            onNewSlotCommitment slotId (sendSscCommitment diffusion)
            onNewSlotOpening (sbSendOpening behavior) slotId (sendSscOpening diffusion)
            onNewSlotShares (sbSendShares behavior) slotId (sendSscShares diffusion)

-- CHECK: @checkNSendOurCert
-- Checks whether 'our' VSS certificate has been announced
checkNSendOurCert
    :: forall ctx m.
       (SscMode ctx m)
    => (VssCertificate -> m ())
    -> m ()
checkNSendOurCert sendCert = do
    ourId <- getOurStakeholderId
    let sendCertDo resend slot = do
            if resend then
                logErrorS "Our VSS certificate is in global state, but it has already expired, \
                         \apparently it's a bug, but we are announcing it just in case."
                else logInfoS
                         "Our VssCertificate hasn't been announced yet or TTL has expired, \
                         \we will announce it now."
            ourVssCertificate <- getOurVssCertificate slot
            sscProcessOurMessage (sscProcessCertificate ourVssCertificate)
            _ <- sendCert ourVssCertificate
            logDebugS "Announced our VssCertificate."

    slMaybe <- getCurrentSlot
    case slMaybe of
        Nothing -> pass
        Just sl -> do
            globalCerts <- getGlobalCerts sl
            let ourCertMB = lookupVss ourId globalCerts
            case ourCertMB of
                Just ourCert
                    | vcExpiryEpoch ourCert >= siEpoch sl ->
                        logDebugS
                            "Our VssCertificate has been already announced."
                    | otherwise -> sendCertDo True sl
                Nothing -> sendCertDo False sl
  where
    getOurVssCertificate :: SlotId -> m VssCertificate
    getOurVssCertificate slot =
        -- TODO: do this optimization
        -- localCerts <- VCD.certs <$> sscRunLocalQuery (view ldCertificates)
        getOurVssCertificateDo slot mempty
    getOurVssCertificateDo :: SlotId -> VssCertificatesMap -> m VssCertificate
    getOurVssCertificateDo slot certs = do
        ourId <- getOurStakeholderId
        case lookupVss ourId certs of
            Just c -> return c
            Nothing -> do
                ourSk <- getOurSecretKey
                ourVssKeyPair <- getOurVssKeyPair
                let vssKey = asBinary $ toVssPublicKey ourVssKeyPair
                    createOurCert =
                        mkVssCertificate ourSk vssKey .
                        (+) (vssMaxTTL - 1) . siEpoch
                return $ createOurCert slot

getOurVssKeyPair :: SscMode ctx m => m VssKeyPair
getOurVssKeyPair = views sscContext scVssKeyPair

-- Commitments-related part of new slot processing
onNewSlotCommitment
    :: (SscMode ctx m)
    => SlotId
    -> (SignedCommitment -> m ())
    -> m ()
onNewSlotCommitment slotId@SlotId {..} sendCommitment
    | not (isCommitmentIdx siSlot) = pass
    | otherwise = do
        ourId <- getOurStakeholderId
        shouldSendCommitment <- andM
            [ not . hasCommitment ourId <$> sscGetGlobalState
            , memberVss ourId <$> getStableCerts siEpoch]
        if shouldSendCommitment then
            logDebugS "We should send commitment"
        else
            logDebugS "We shouldn't send commitment"
        when shouldSendCommitment $ do
            ourCommitment <- SS.getOurCommitment siEpoch
            let stillValidMsg = "We shouldn't generate secret, because we have already generated it"
            case ourCommitment of
                Just comm -> logDebugS stillValidMsg >> sendOurCommitment comm
                Nothing   -> onNewSlotCommDo
  where
    onNewSlotCommDo = do
        ourSk <- getOurSecretKey
        logDebugS $ sformat ("Generating secret for "%ords%" epoch") siEpoch
        generated <- generateAndSetNewSecret ourSk slotId
        case generated of
            Nothing -> logWarningS "I failed to generate secret for SSC"
            Just comm -> do
              logInfoS (sformat ("Generated secret for "%ords%" epoch") siEpoch)
              sendOurCommitment comm

    sendOurCommitment comm = do
        sscProcessOurMessage (sscProcessCommitment comm)
        sendOurData sendCommitment CommitmentMsg comm siEpoch 0

-- Openings-related part of new slot processing
onNewSlotOpening
    :: (SscMode ctx m)
    => SscOpeningParams
    -> SlotId
    -> (Opening -> m ())
    -> m ()
onNewSlotOpening params SlotId {..} sendOpening
    | not $ isOpeningIdx siSlot = pass
    | otherwise = do
        ourId <- getOurStakeholderId
        globalData <- sscGetGlobalState
        unless (hasOpening ourId globalData) $
            case globalData ^. sgsCommitments . to getCommitmentsMap . at ourId of
                Nothing -> logDebugS noCommMsg
                Just _  -> SS.getOurOpening siEpoch >>= \case
                    Nothing   -> logWarningS noOpenMsg
                    Just open -> sendOpeningDo ourId open
  where
    noCommMsg =
        "We're not sending opening, because there is no commitment \
        \from us in global state"
    noOpenMsg =
        "We don't know our opening, maybe we started recently"
    sendOpeningDo ourId open = do
        mbOpen' <- case params of
            SscOpeningNone   -> pure Nothing
            SscOpeningNormal -> pure (Just open)
            SscOpeningWrong  -> Just <$> liftIO (QC.generate QC.arbitrary)
        whenJust mbOpen' $ \open' -> do
            sscProcessOurMessage (sscProcessOpening ourId open')
            sendOurData sendOpening OpeningMsg open' siEpoch 2

-- Shares-related part of new slot processing
onNewSlotShares
    :: (SscMode ctx m)
    => SscSharesParams
    -> SlotId
    -> (InnerSharesMap -> m ())
    -> m ()
onNewSlotShares params SlotId {..} sendShares = do
    ourId <- getOurStakeholderId
    -- Send decrypted shares that others have sent us
    shouldSendShares <- do
        sharesInBlockchain <- hasShares ourId <$> sscGetGlobalState
        return $ isSharesIdx siSlot && not sharesInBlockchain
    when shouldSendShares $ do
        ourVss <- views sscContext scVssKeyPair
        sendSharesDo ourId =<< getOurShares ourVss
  where
    sendSharesDo ourId shares = do
        let shares' = case params of
                SscSharesNone   -> mempty
                SscSharesNormal -> shares
                SscSharesWrong  ->
                    -- Take the list of items in the map, reverse it, put
                    -- items back. NB: this is different from “map reverse”!
                    -- We don't reverse lists of shares, we reassign those
                    -- lists to different keys.
                    shares & partsOf each %~ reverse
        unless (HM.null shares') $ do
            let lShares = fmap (map asBinary) shares'
            sscProcessOurMessage (sscProcessShares ourId lShares)
            sendOurData sendShares SharesMsg lShares siEpoch 4

sscProcessOurMessage
    :: (Buildable err, SscMode ctx m)
    => ExceptT err m () -> m ()
sscProcessOurMessage action =
    runExceptT action >>= logResult
  where
    logResult (Right _) = logDebugS "We have accepted our message"
    logResult (Left er) =
        logWarningS $
        sformat ("We have rejected our message, reason: "%build) er

sendOurData ::
    ( SscMode ctx m
    , HasSscConfiguration
    )
    => (contents -> m ())
    -> SscTag
    -> contents
    -> EpochIndex
    -> Word16
    -> m ()
sendOurData sendIt msgTag dt epoch slMultiplier = do
    -- Note: it's not necessary to create a new thread here, because
    -- in one invocation of onNewSlot we can't process more than one
    -- type of message.
    waitUntilSend msgTag epoch slMultiplier
    logInfoS $ sformat ("Announcing our "%build) msgTag
    _ <- sendIt dt
    logDebugS $ sformat ("Sent our " %build%" to neighbors") msgTag

-- Generate new commitment and opening and use them for the current
-- epoch. It is also saved in persistent storage.
--
-- Nothing is returned if node is not ready (usually it means that
-- node doesn't have recent enough blocks and needs to be
-- synchronized).
generateAndSetNewSecret
    :: forall ctx m.
       (HasSscConfiguration, HasConfiguration, SscMode ctx m, Bi Commitment)
    => SecretKey
    -> SlotId -- ^ Current slot
    -> m (Maybe SignedCommitment)
generateAndSetNewSecret sk SlotId {..} = do
    richmen <- getSscRichmen "generateAndSetNewSecret" siEpoch
    certs <- getStableCerts siEpoch
    inAssertMode $ do
        let participantIds =
                HM.keys . getVssCertificatesMap $
                computeParticipants (getKeys richmen) certs
        logDebugS $
            sformat ("generating secret for: " %listJson) $ participantIds
    let participants = nonEmpty $
                       map (second vcVssKey) $
                       HM.toList . getVssCertificatesMap $
                       computeParticipants (getKeys richmen) certs
    maybe (Nothing <$ warnNoPs) (generateAndSetNewSecretDo richmen) participants
  where
    here s = "generateAndSetNewSecret: " <> s
    warnNoPs = logWarningS (here "can't generate, no participants")
    generateAndSetNewSecretDo :: RichmenStakes
                              -> NonEmpty (StakeholderId, AsBinary VssPublicKey)
                              -> m (Maybe SignedCommitment)
    generateAndSetNewSecretDo richmen ps = do
        let onLeft er =
                Nothing <$
                logWarningS
                (here $ sformat ("Couldn't compute shares distribution, reason: "%build) er)
        mpcThreshold <- bvdMpcThd <$> gsAdoptedBVData
        distrET <- runExceptT (computeSharesDistrPure richmen mpcThreshold)
        flip (either onLeft) distrET $ \distr -> do
            logDebugS $ here $ sformat ("Computed shares distribution: "%listJson) (HM.toList distr)
            let threshold = vssThreshold $ sum $ toList distr
            let multiPSmb = nonEmpty $
                            concatMap (\(c, x) -> replicate (fromIntegral c) x) $
                            NE.map (first $ flip (HM.lookupDefault 0) distr) ps
            case multiPSmb of
                Nothing -> Nothing <$
                    logWarningS (here "Couldn't compute participant's vss")
                Just multiPS -> case mapM fromBinary multiPS of
                    Left err -> Nothing <$
                        logErrorS (here ("Couldn't deserialize keys: " <> err))
                    Right keys -> do
                        (comm, open) <- liftIO $ runSecureRandom $
                            genCommitmentAndOpening threshold keys
                        let signedComm = mkSignedCommitment sk siEpoch comm
                        SS.putOurSecret signedComm open siEpoch
                        pure (Just signedComm)

randomTimeInInterval
    :: SscMode ctx m
    => Microsecond -> m Microsecond
randomTimeInInterval interval =
    -- Type applications here ensure that the same time units are used.
    (fromInteger @Microsecond) <$>
    liftIO (runSecureRandom (randomNumber n))
  where
    n = toInteger @Microsecond interval

waitUntilSend
    :: ( HasSscConfiguration
       , SscMode ctx m
       )
    => SscTag -> EpochIndex -> Word16 -> m ()
waitUntilSend msgTag epoch slMultiplier = do
    let slot =
            leftToPanic "waitUntilSend: " $
            mkLocalSlotIndex $ slMultiplier * fromIntegral slotSecurityParam
    Timestamp beginning <-
        getSlotStartEmpatically $
        SlotId {siEpoch = epoch, siSlot = slot}
    curTime <- currentTime
    let minToSend = curTime
    let maxToSend = beginning + mpcSendInterval
    when (minToSend < maxToSend) $ do
        let delta = maxToSend - minToSend
        timeToWait <- randomTimeInInterval delta
        let ttwMillisecond :: Millisecond
            ttwMillisecond = convertUnit timeToWait
        logDebugS $
            sformat
                ("Waiting for " %shown % " before sending " %build)
                ttwMillisecond
                msgTag
        delay timeToWait

----------------------------------------------------------------------------
-- Security check
----------------------------------------------------------------------------

checkForIgnoredCommitmentsWorker
    :: forall ctx m.
       ( HasSscConfiguration
       , SscMode ctx m
       )
    => (WorkerSpec m, OutSpecs)
checkForIgnoredCommitmentsWorker = localWorker $ do
    counter <- newTVarIO 0
    onNewSlot defaultOnNewSlotParams (checkForIgnoredCommitmentsWorkerImpl counter)

-- This worker checks whether our commitments appear in blocks. This check
-- is done only if we actually should participate in SSC. It's triggered if
-- there are 'mdNoCommitmentsEpochThreshold' consequent epochs during which
-- we had to participate in SSC, but our commitment didn't appear in blocks.
-- If check fails, it's reported as non-critical misbehavior.
--
-- The first argument is a counter which is incremented every time we
-- detect unexpected absence of our commitment and is reset to 0 when
-- our commitment appears in blocks.
checkForIgnoredCommitmentsWorkerImpl
    :: forall ctx m.
       ( HasSscConfiguration
       , SscMode ctx m
       )
    => TVar Word -> SlotId -> m ()
checkForIgnoredCommitmentsWorkerImpl counter SlotId {..}
    -- It's enough to do this check once per epoch near the end of the epoch.
    | getSlotIndex siSlot /= 9 * fromIntegral blkSecurityParam = pass
    | otherwise =
        recoveryCommGuard "checkForIgnoredCommitmentsWorker" $
        whenM (shouldParticipate siEpoch) $ do
            ourId <- getOurStakeholderId
            globalCommitments <-
                getCommitmentsMap . view sgsCommitments <$> sscGetGlobalState
            case globalCommitments ^. at ourId of
                Nothing -> do
                    -- `modifyTVar'` returns (), hence not used
                    newCounterValue <-
                        atomically $ do
                            !x <- succ <$> readTVar counter
                            x <$ writeTVar counter x
                    whenJustM (view misbehaviorMetrics) $ liftIO .
                        flip Metrics.set (fromIntegral newCounterValue) . _mmIgnoredCommitments
                    when (newCounterValue > mdNoCommitmentsEpochThreshold) $ do
    -- REPORT:MISBEHAVIOUR(F) Possible eclipse attack was detected:
    -- our commitments don't get included into blockchain
                        let msg = sformat warningFormat newCounterValue
                        reportMisbehaviour False msg
                Just _ -> atomically $ writeTVar counter 0
  where
    warningFormat =
        "Our neighbors are likely trying to carry out an eclipse attack! "%
        "Out commitment didn't appear in blocks for "%int%" epochs in a row :("<|MERGE_RESOLUTION|>--- conflicted
+++ resolved
@@ -29,8 +29,8 @@
                            bvdMpcThd, getOurSecretKey, getOurStakeholderId, getSlotIndex, lookupVss,
                            memberVss, mkLocalSlotIndex, mkVssCertificate, slotSecurityParam,
                            vssMaxTTL)
-import           Pos.Core.Ssc (Commitment (..), SignedCommitment, getCommitmentsMap,
-                               InnerSharesMap, Opening)
+import           Pos.Core.Ssc (Commitment (..), InnerSharesMap, Opening, SignedCommitment,
+                               getCommitmentsMap)
 import           Pos.Crypto (SecretKey, VssKeyPair, VssPublicKey, randomNumber, runSecureRandom)
 import           Pos.Crypto.SecretSharing (toVssPublicKey)
 import           Pos.DB (gsAdoptedBVData)
@@ -86,11 +86,7 @@
 onNewSlotSsc
     :: (SscMode ctx m)
     => (WorkerSpec m, OutSpecs)
-<<<<<<< HEAD
-onNewSlotSsc = onNewSlotWorker defaultOnNewSlotParams outs $ \slotId sendActions ->
-=======
-onNewSlotSsc = onNewSlotWorker True mempty $ \slotId diffusion ->
->>>>>>> a910d39c
+onNewSlotSsc = onNewSlotWorker defaultOnNewSlotParams mempty $ \slotId diffusion ->
     recoveryCommGuard "onNewSlot worker in SSC" $ do
         sscGarbageCollectLocalData slotId
         whenM (shouldParticipate $ siEpoch slotId) $ do
