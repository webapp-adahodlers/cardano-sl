resolver: lts-8.13

flags: {}

extra-package-dbs: []

packages:
- '.'
- core
- update
- infra
- db
- lrc

- location:
    git: https://github.com/serokell/time-units.git
    commit: 6c3747c1ac794f952de996dd7ba8a2f6d63bf132
  extra-dep: true
- location:
    git: https://github.com/serokell/acid-state.git
    commit: 95fce1dbada62020a0b2d6aa2dd7e88eadd7214b
  extra-dep: true
- location:
    git: https://github.com/serokell/kademlia.git
    commit: b4b0a6774368b9bbea96d7a03a1a451b6fc3cfea
  extra-dep: true
- location:
    git: https://github.com/input-output-hk/plutus-prototype
    commit: e2e2711e6978002279b4d7c49cab1aff47a2fd43
  extra-dep: true
- location:
    git: https://github.com/serokell/rocksdb-haskell.git
    commit: 4dfd8d61263d78a91168e86e8005eb9b7069389e
  extra-dep: true
- location:
    git: https://github.com/thoughtpolice/hs-ed25519
    # We're waiting on next release
    commit: da4247b5b3420120e20451e6a252e2a2ca15b43c
  extra-dep: true
- location:
    git: https://github.com/input-output-hk/cardano-report-server.git
    commit: 424e4ecacdf038a01542025dd1296bd272ce770d
  extra-dep: true
- location:
    git: https://github.com/serokell/time-warp-nt.git
<<<<<<< HEAD
    commit: 68d795d3cdc701b4bde068b64cd8f4c27bedeb96
=======
    commit: c1cc0aa01bbf3ddb0bc2638911afd67cd65e041a
>>>>>>> 9d2267bc
  extra-dep: true
# These two are needed for time-warp-nt
- location:
    git: https://github.com/serokell/network-transport-tcp
    commit: a6c04c35f3a1d786bc5e57fd04cf3e2a043179f3
  extra-dep: true
- location:
    git: https://github.com/serokell/network-transport
    commit: f2321a103f53f51d36c99383132e3ffa3ef1c401
  extra-dep: true
- location:
    git: https://github.com/input-output-hk/cardano-crypto
    commit: 96adbd5aa9a906859deddf170f8762a9ed85c0c9
  extra-dep: true
# We're using forked version of 'swagger2' package because of bug in haddock package.
# Now we don't build Haddock-docs for this 'swagger2' package, and when that bug will
# be fixed, we'll back to Hackage-version.
- location:
    git: https://github.com/serokell/swagger2
    commit: 6cc2063e1c8da9e701f3ac95549b8a33be9605de
  extra-dep: true
#- location:
#    git: https://github.com/haskell-crypto/cryptonite.git
#    commit: 2932df9e243aa7ae7eb2b25d7c60fa77a30c6fb5
#  extra-dep: true

nix:
  shell-file: shell.nix

extra-deps:
- universum-0.4.1
- time-units-1.0.0
- serokell-util-0.1.5.0
- pvss-0.1
- base58-bytestring-0.1.0
- log-warper-1.1.2
- concurrent-extra-0.7.0.10       # not yet in lts-8
- purescript-bridge-0.8.0.1
- cryptonite-0.23
- cryptonite-openssl-0.6
- directory-1.3.1.0               # https://github.com/malcolmwallace/cpphs/issues/8
- servant-0.10                    # servant-multipart supports version servant-10 only
- servant-server-0.10             # so it triggers another dependencies to be v10
- servant-swagger-1.1.2.1
- servant-multipart-0.10
- ether-0.5.0.0
- transformers-lift-0.2.0.1

# This is for CI to pass --fast to all dependencies
apply-ghc-options: everything

# If you find it too restrictive, you can use `util-scripts/build.sh' script
ghc-options:
  cardano-sl-core:   -Werror
  cardano-sl-db:     -Werror
  cardano-sl-infra:  -Werror
  cardano-sl-lrc:    -Werror
  cardano-sl-update: -Werror
  cardano-sl:        -Werror<|MERGE_RESOLUTION|>--- conflicted
+++ resolved
@@ -43,11 +43,7 @@
   extra-dep: true
 - location:
     git: https://github.com/serokell/time-warp-nt.git
-<<<<<<< HEAD
-    commit: 68d795d3cdc701b4bde068b64cd8f4c27bedeb96
-=======
-    commit: c1cc0aa01bbf3ddb0bc2638911afd67cd65e041a
->>>>>>> 9d2267bc
+    commit: 4d1175a0ea1b0d129e235d1601f163e9cc1a6f32
   extra-dep: true
 # These two are needed for time-warp-nt
 - location:
