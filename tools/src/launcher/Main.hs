{-# LANGUAGE ApplicativeDo         #-}
{-# LANGUAGE CPP                   #-}
{-# LANGUAGE DeriveGeneric         #-}
{-# LANGUAGE FlexibleContexts      #-}
{-# LANGUAGE FlexibleInstances     #-}
{-# LANGUAGE LambdaCase            #-}
{-# LANGUAGE MultiParamTypeClasses #-}
{-# LANGUAGE MultiWayIf            #-}
{-# LANGUAGE NoImplicitPrelude     #-}
{-# LANGUAGE QuasiQuotes           #-}
{-# LANGUAGE RankNTypes            #-}
{-# LANGUAGE TemplateHaskell       #-}
{-# LANGUAGE TypeSynonymInstances  #-}

import qualified Prelude (show)
import           Universum

import           Control.Concurrent (modifyMVar_)
import           Control.Concurrent.Async.Lifted.Safe (Async, async, cancel, poll, wait, waitAny,
                                                       withAsync, withAsyncWithUnmask)
import           Control.Exception.Safe (catchAny, handle, mask_, tryAny)
import           Control.Lens (makeLensesWith)
import           Data.Aeson (FromJSON, Value (Array, Bool, Object), fromJSON, genericParseJSON,
                             withObject)
import qualified Data.Aeson as AE
import qualified Data.ByteString.Lazy as BS.L
import qualified Data.HashMap.Strict as HM
import           Data.List (isSuffixOf)
import           Data.Maybe (isNothing)
import qualified Data.Text.IO as T
import           Data.Time.Units (Second, convertUnit)
import           Data.Version (showVersion)
import qualified Data.Yaml as Y
import           Formatting (build, int, sformat, shown, stext, string, (%))
import qualified NeatInterpolation as Q (text)
import           Options.Applicative (Parser, ParserInfo, ParserResult (..), defaultPrefs,
                                      execParserPure, footerDoc, fullDesc, handleParseResult,
                                      header, help, helper, info, infoOption, long, metavar,
                                      progDesc, renderFailure, short, strOption)
import           Serokell.Aeson.Options (defaultOptions)
import           System.Directory (createDirectoryIfMissing, doesFileExist, removeFile)
import qualified System.Directory as Sys
import           System.Environment (getExecutablePath, getProgName, setEnv)
import           System.Exit (ExitCode (..))
import           System.FileLock (tryLockFile, unlockFile, SharedExclusive (Exclusive))
import           System.FilePath (takeDirectory, (</>))
import qualified System.Info as Sys
import qualified System.IO as IO
import qualified System.IO.Silently as Silently
import           System.Process (ProcessHandle, waitForProcess)
import qualified System.Process as Process
import           System.Timeout (timeout)
import           System.Wlog (logError, logInfo, logNotice, logWarning)
import qualified System.Wlog as Log
import           Text.PrettyPrint.ANSI.Leijen (Doc)

#ifndef mingw32_HOST_OS
import           System.Posix.Signals (sigKILL, signalProcess)
import qualified System.Process.Internals as Process
#endif

-- Modules needed for system'
import           Foreign.C.Error (Errno (..), ePIPE)
import           GHC.IO.Exception (IOErrorType (..), IOException (..))

import           Paths_cardano_sl (version)
import           Pos.Client.CLI (readLoggerConfig)
import           Pos.Core (HasConfiguration, Timestamp (..), protocolMagic)
import           Pos.DB.Block (dbGetSerBlockRealDefault, dbGetSerUndoRealDefault,
                               dbPutSerBlundsRealDefault)
import           Pos.DB.Class (MonadDB (..), MonadDBRead (..))
import           Pos.DB.Rocks (NodeDBs, closeNodeDBs, dbDeleteDefault, dbGetDefault,
                               dbIterSourceDefault, dbPutDefault, dbWriteBatchDefault, openNodeDBs)
import           Pos.Infra.Reporting.Http (sendReport)
import           Pos.Infra.Reporting.Wlog (compressLogs, retrieveLogFiles)
import           Pos.Launcher (HasConfigurations, withConfigurations)
import           Pos.Launcher.Configuration (ConfigurationOptions (..))
import           Pos.ReportServer.Report (ReportType (..))
import           Pos.Update (installerHash)
import           Pos.Update.DB.Misc (affirmUpdateInstalled)
import           Pos.Util (HasLens (..), directory, logException, postfixLFields)
import           Pos.Util.CompileInfo (HasCompileInfo, compileInfo, retrieveCompileTimeInfo,
                                       withCompileInfo)

import           Launcher.Environment (substituteEnvVarsValue)
import           Launcher.Logging (reportErrorDefault)

data LauncherOptions = LO
    { loNodePath            :: !FilePath
    , loNodeArgs            :: ![Text]
    , loStatePath           :: !FilePath
    , loNodeDbPath          :: !FilePath
    , loNodeLogConfig       :: !(Maybe FilePath)
    , loNodeLogPath         :: !(Maybe FilePath)
    , loWalletPath          :: !(Maybe FilePath)
    , loFrontendOnlyMode    :: !Bool
    , loWalletArgs          :: ![Text]
    , loWalletLogging       :: !Bool
    , loWalletLogPath       :: !(Maybe FilePath)
    , loX509ToolPath        :: !FilePath
    , loUpdaterPath         :: !FilePath
    , loUpdaterArgs         :: ![Text]
    , loUpdateArchive       :: !(Maybe FilePath)
    , loUpdateWindowsRunner :: !(Maybe FilePath)
    , loNodeTimeoutSec      :: !Int
    , loReportServer        :: !(Maybe String)
    , loConfiguration       :: !ConfigurationOptions
    , loTlsPath             :: !FilePath
    -- | This prefix will be passed as logs-prefix to the node. Launcher logs
    -- will be written into "pub" subdirectory of the prefix (as well as to
    -- console, except on Windows where we don't output anything to console
    -- because it crashes).
    , loLogsPrefix          :: !(Maybe FilePath)
    } deriving (Generic)

instance FromJSON LauncherOptions where
    parseJSON = withObject "LauncherOptions" $ \o ->
        genericParseJSON defaultOptions $ Object $
            -- This provides default values for some keys and
            -- allows not specifying them in the configuration
            -- file at all. @<>@ for hashmaps is left-biased,
            -- so it only adds new keys if there are aren't
            -- any yet.
            o <> HM.fromList
                [ ("walletLogging", Bool False)
                , ("nodeArgs",      Array mempty)
                , ("walletArgs",    Array mempty)
                , ("updaterArgs",   Array mempty)
                , ("frontendOnlyMode", Bool False)
                ]

-- | The concrete monad where everything happens
type M a = Log.LoggerNameBox IO a

data Executable = EWallet | ENode | EUpdater | ECertGen

-- | This datatype holds values for either node or wallet
--   Node/wallet path, args, log path
data NodeData = NodeData
    { ndPath    :: !FilePath
    , ndArgs    :: ![Text]
    , ndLogPath :: Maybe FilePath }

-- | Updater path, args, windows runner path, archive path
data UpdaterData = UpdaterData
    { udPath        :: !FilePath
    , udArgs        :: ![Text]
    , udWindowsPath :: Maybe FilePath
    , udArchivePath :: Maybe FilePath
    }

data LauncherArgs = LauncherArgs
    { maybeConfigPath  :: !(Maybe FilePath)
    }

data LauncherError =
      ConfigParseError !FilePath !(Y.ParseException)

instance Show LauncherError where
    show (ConfigParseError configPath yamlException) = toString $
        sformat ("Failed to parse config at "%string%": "%shown) configPath yamlException

instance Exception LauncherError

launcherArgsParser :: Parser LauncherArgs
launcherArgsParser = do
    maybeConfigPath <- optional $ strOption $
        short   'c' <>
        long    "config" <>
        help    "Path to the launcher configuration file." <>
        metavar "PATH"
    pure $ LauncherArgs {..}

getLauncherOptions :: IO LauncherOptions
getLauncherOptions = do
    LauncherArgs {..} <- either parseErrorHandler pure =<< execParserEither programInfo
    daedalusDir <- takeDirectory <$> getExecutablePath
    case Sys.os of
      "mingw32" -> do
        -- This is used by 'substituteEnvVars', later
        setEnv "DAEDALUS_DIR" daedalusDir
      _ -> pure ()
    -- linux and windows use DAEDALUS_DIR for different things, but having a single var with the same meaning will help with some issues
    setEnv "DAEDALUS_INSTALL_DIRECTORY" daedalusDir
    configPath <- maybe defaultConfigPath pure maybeConfigPath

    -- [CSL-2503] remove once cardano-node is capable of finding the file on its own and daedalus no longer needs it
    setEnv "LAUNCHER_CONFIG" configPath

    decoded <- Y.decodeFileEither configPath
    case decoded of
        Left err -> do
            reportErrorDefault "config-parse-error.log" $ show err
            throwM $ ConfigParseError configPath err
        Right value -> do
          let contextDesc = "Substituting environment vars in '"<>toText configPath<>"'"
          substituted <- substituteEnvVarsValue contextDesc value
          case fromJSON $ substituted of
            AE.Error err -> do
              reportErrorDefault "config-parse-error.log" $ show err
              error $ toText err
            AE.Success op -> pure op

  where
    execParserEither :: ParserInfo a -> IO (Either (Text, ExitCode) a)
    execParserEither pinfo = do
        args <- getArgs
        case execParserPure defaultPrefs pinfo args of
            Success a -> pure $ Right a
            Failure failure -> do
                progn <- getProgName
                let (msg, exitCode) = renderFailure failure progn
                pure $ Left (toText msg, exitCode)
            CompletionInvoked compl -> handleParseResult $ CompletionInvoked compl

    parseErrorHandler :: (Text, ExitCode) -> IO a
    parseErrorHandler (msg, exitCode) = do
        reportErrorDefault "cli-parse-error.log" msg
        exitWith exitCode

    programInfo = info (helper <*> versionOption <*> launcherArgsParser) $
        fullDesc <> progDesc ""
                 <> header "Tool to launch Cardano SL."
                 <> footerDoc usageExample

    versionOption = infoOption
        ("cardano-launcher-" <> showVersion version)
        (long "version" <> help "Show version.")

    defaultConfigPath :: IO FilePath
    defaultConfigPath = do
        launcherDir <- takeDirectory <$> getExecutablePath
        pure $ launcherDir </> "launcher-config.yaml"

usageExample :: Maybe Doc
usageExample = (Just . fromString @Doc . toString @Text) [Q.text|
Command example:

  stack exec -- cardano-launcher --config launcher-config.yaml

See tools/src/launcher/launcher-config.yaml for
an example of the config file.|]

data LauncherModeContext = LauncherModeContext { lmcNodeDBs :: NodeDBs }

makeLensesWith postfixLFields ''LauncherModeContext

type LauncherMode = ReaderT LauncherModeContext IO

instance HasLens NodeDBs LauncherModeContext NodeDBs where
    lensOf = lmcNodeDBs_L

instance HasConfiguration => MonadDBRead LauncherMode where
    dbGet = dbGetDefault
    dbIterSource = dbIterSourceDefault
    dbGetSerBlock = dbGetSerBlockRealDefault
    dbGetSerUndo = dbGetSerUndoRealDefault

instance HasConfiguration => MonadDB LauncherMode where
    dbPut = dbPutDefault
    dbWriteBatch = dbWriteBatchDefault
    dbDelete = dbDeleteDefault
    dbPutSerBlunds = dbPutSerBlundsRealDefault

newtype NodeDbPath = NodeDbPath FilePath

bracketNodeDBs :: NodeDbPath -> (NodeDBs -> IO a) -> IO a
bracketNodeDBs (NodeDbPath dbPath) = bracket (openNodeDBs False dbPath) closeNodeDBs

main :: IO ()
main =
  withCompileInfo $(retrieveCompileTimeInfo) $
  case Sys.os of
    "mingw32" ->
      -- We don't output anything to console on Windows because on Windows the
      -- launcher is considered a “GUI application” and so stdout and stderr
      -- don't even exist.
      Silently.hSilence [stdout, stderr]
    _ -> identity
  $ do
    Sys.getXdgDirectory Sys.XdgData "" >>= setEnv "XDG_DATA_HOME"
    setEnv "LC_ALL" "en_GB.UTF-8"
    setEnv "LANG"   "en_GB.UTF-8"

    LO {..} <- getLauncherOptions

    -- Launcher logs should be in public directory
    let launcherLogsPrefix = (</> "pub") <$> loLogsPrefix
    -- Add options specified in loConfiguration but not in loNodeArgs to loNodeArgs.
    let realNodeArgs = propagateOptions loReportServer loNodeDbPath loLogsPrefix loConfiguration $
            case loNodeLogConfig of
                Nothing -> loNodeArgs
                Just lc -> loNodeArgs ++ ["--log-config", toText lc]
    Log.setupLogging Nothing $
        Log.productionB
            & Log.lcTermSeverityOut .~ Just Log.debugPlus
            & Log.lcLogsDirectory .~ launcherLogsPrefix
            & Log.lcTree %~ case launcherLogsPrefix of
                  Nothing ->
                      identity
                  Just _  ->
                      set Log.ltFiles [Log.HandlerWrap "launcher" Nothing] .
                      set Log.ltSeverity (Just Log.debugPlus)
    logException loggerName . Log.usingLoggerName loggerName $
        withConfigurations loConfiguration $ \_ -> do
<<<<<<< HEAD

        -- Generate TLS certificates as needed
        generateTlsCertificates loConfiguration loX509ToolPath loTlsPath

        case (loWalletPath, loFrontendOnlyMode) of
            (Nothing, _) -> do
                logNotice "LAUNCHER STARTED"
                logInfo "Running in the server scenario"
                serverScenario
                    (NodeDbPath loNodeDbPath)
                    loLogsPrefix
                    loNodeLogConfig
                    (NodeData loNodePath realNodeArgs loNodeLogPath)
                    (UpdaterData
                        loUpdaterPath loUpdaterArgs loUpdateWindowsRunner loUpdateArchive)
                    loReportServer
                logNotice "Finished serverScenario"
            (Just wpath, True) -> do
                frontendOnlyScenario
                    (NodeDbPath loNodeDbPath)
                    (NodeData loNodePath realNodeArgs loNodeLogPath)
                    (NodeData wpath loWalletArgs loWalletLogPath)
                    (UpdaterData loUpdaterPath loUpdaterArgs loUpdateWindowsRunner loUpdateArchive)
                    loWalletLogging
            (Just wpath, False) -> do
                logNotice "LAUNCHER STARTED"
                logInfo "Running in the client scenario"
                clientScenario
                    (NodeDbPath loNodeDbPath)
                    loLogsPrefix
                    loNodeLogConfig
                    (NodeData loNodePath realNodeArgs loNodeLogPath)
                    (NodeData wpath loWalletArgs loWalletLogPath)
                    (UpdaterData
                        loUpdaterPath loUpdaterArgs loUpdateWindowsRunner loUpdateArchive)
                    loNodeTimeoutSec
                    loReportServer
                    loWalletLogging
                logNotice "Finished clientScenario"
=======
            let lockFileName = loStatePath </> "launcher.lock"
            maybeFileLock <- liftIO $ tryLockFile lockFileName Exclusive 
            fileLock <- case maybeFileLock of
                Nothing -> do
                  logError $ sformat ("CRITICAL FAILURE: Lock file "%shown%" is in use! TERMINATING!") lockFileName
                  exitWith $ ExitFailure 1
                Just fileLock -> do
                  logInfo $ sformat ("Locked launcher lock file "%shown) lockFileName
                  return fileLock
            case loWalletPath of
                Nothing -> do
                    logNotice "LAUNCHER STARTED"
                    logInfo "Running in the server scenario"
                    serverScenario
                        (NodeDbPath loNodeDbPath)
                        loLogsPrefix
                        loNodeLogConfig
                        (NodeData loNodePath realNodeArgs loNodeLogPath)
                        (UpdaterData
                            loUpdaterPath loUpdaterArgs loUpdateWindowsRunner loUpdateArchive)
                        loReportServer
                    logNotice "Finished serverScenario"
                Just wpath -> do
                    logNotice "LAUNCHER STARTED"
                    logInfo "Running in the client scenario"
                    clientScenario
                        (NodeDbPath loNodeDbPath)
                        loLogsPrefix
                        loNodeLogConfig
                        (NodeData loNodePath realNodeArgs loNodeLogPath)
                        (NodeData wpath loWalletArgs loWalletLogPath)
                        (UpdaterData
                            loUpdaterPath loUpdaterArgs loUpdateWindowsRunner loUpdateArchive)
                        loNodeTimeoutSec
                        loReportServer
                        loWalletLogging
                    logNotice "Finished clientScenario"
            liftIO $ unlockFile fileLock
>>>>>>> ff9e9ce9
  where
    -- We propagate some options to the node executable, because
    -- we almost certainly want to use the same configuration and
    -- don't want to pass the same options twice.  However, if the
    -- user passes these options to the node explicitly, then we
    -- leave their choice. It doesn't cover all cases
    -- (e. g. `--system-start=10`), but it's better than nothing.
    loggerName = "launcher"
    propagateOptions
        :: Maybe String -> FilePath -> Maybe FilePath -> ConfigurationOptions -> [Text] -> [Text]
    propagateOptions maybeReportServer nodeDbPath logPrefix (ConfigurationOptions path key systemStart seed) =
        addReportServerOption maybeReportServer .
        addNodeDbPath nodeDbPath .
        addConfFileOption path .
        addConfKeyOption key .
        addSystemStartOption systemStart .
        addSeedOption seed .
        addLogPrefix logPrefix

    addReportServerOption =
        maybe identity (maybeAddOption "--report-server" . toText)
    addNodeDbPath nodeDbPath =
        maybeAddOption "--db-path" (toText nodeDbPath)
    addConfFileOption filePath =
        maybeAddOption "--configuration-file" (toText filePath)
    addConfKeyOption key = maybeAddOption "--configuration-key" key
    addSystemStartOption =
        maybe identity (maybeAddOption "--system-start" . timestampToText)
    addSeedOption =
        maybe identity (maybeAddOption "--configuration-seed" . show)
    addLogPrefix = maybe identity (maybeAddOption "--logs-prefix" . toText)

    maybeAddOption :: Text -> Text -> [Text] -> [Text]
    maybeAddOption optionName optionValue options
        | optionName `elem` options = options
        | otherwise = optionName : optionValue : options

    timestampToText (Timestamp ts) =
        pretty @Integer $ fromIntegral $ convertUnit @_ @Second ts


generateTlsCertificates :: ConfigurationOptions -> FilePath -> FilePath -> M ()
generateTlsCertificates ConfigurationOptions{..} executable tlsPath = do
    alreadyExists <-
        and <$> mapM (liftIO . doesFileExist) [tlsPath]

    let tlsServer = tlsPath </> "server"
    let tlsClient = tlsPath </> "client"

    unless alreadyExists $ do
        logInfo $ "Generating new TLS certificates in " <> toText tlsPath

        let process = createProc  Process.Inherit executable
                [ "--server-out-dir"     , toText tlsServer
                , "--clients-out-dir"    , toText tlsClient
                , "--configuration-file" , toText cfoFilePath
                , "--configuration-key"  , cfoKey
                ]

        exitCode <- liftIO $ do
            createDirectoryIfMissing True tlsServer
            createDirectoryIfMissing True tlsClient
            phvar <- newEmptyMVar
            system' phvar process mempty ECertGen

        when (exitCode /= ExitSuccess) $ do
            logError "Couldn't generate TLS certificates for Wallet"
            liftIO . fail $ "Wallet won't work without TLS certificates"


-- | If we are on server, we want the following algorithm:
--
-- * Update (if we are already up-to-date, nothing will happen).
-- * Launch the node.
-- * If it exits with code 20, then update and restart, else quit.
serverScenario
    :: (HasCompileInfo, HasConfigurations)
    => NodeDbPath
    -> Maybe FilePath     -- ^ Log prefix
    -> Maybe FilePath     -- ^ Logger config
    -> NodeData           -- ^ Node, args, log path
    -> UpdaterData        -- ^ Updater, args, updater runner, archive path
    -> Maybe String       -- ^ Report server
    -> M ()
serverScenario ndbp logPrefix logConf node updater report = do
    runUpdater ndbp updater
    -- TODO: the updater, too, should create a log if it fails
    (_, nodeAsync) <- spawnNode node False
    exitCode <- wait nodeAsync
    if exitCode == ExitFailure 20 then do
        logNotice $ sformat ("The node has exited with "%shown) exitCode
        serverScenario ndbp logPrefix logConf node updater report
    else do
        logWarning $ sformat ("The node has exited with "%shown) exitCode
        whenJust report $ \repServ -> do
            logInfo $ sformat ("Sending logs to "%stext) (toText repServ)
            reportNodeCrash exitCode logPrefix logConf repServ

-- | If we are on desktop, we want the following algorithm:
--
-- * Update (if we are already up-to-date, nothing will happen).
-- * Launch the node and the wallet.
-- * If the wallet exits with code 20, then update and restart, else quit.
clientScenario
    :: (HasCompileInfo, HasConfigurations)
    => NodeDbPath
    -> Maybe FilePath    -- ^ Log prefix
    -> Maybe FilePath    -- ^ Logger config
    -> NodeData          -- ^ Node, args, node log path
    -> NodeData          -- ^ Wallet, args, wallet log path
    -> UpdaterData       -- ^ Updater, args, updater runner, archive path
    -> Int               -- ^ Node timeout, in seconds
    -> Maybe String      -- ^ Report server
    -> Bool              -- ^ Wallet logging
    -> M ()
clientScenario ndbp logPrefix logConf node wallet updater nodeTimeout report walletLog = do
    runUpdater ndbp updater
    let doesWalletLogToConsole = isNothing (ndLogPath wallet) && walletLog
    (nodeHandle, nodeAsync) <- spawnNode node doesWalletLogToConsole
    walletAsync <- async (runWallet walletLog wallet (ndLogPath node))
    logInfo "Waiting for wallet or node to finish..."
    (someAsync, exitCode) <- waitAny [nodeAsync, walletAsync]
    logInfo "Wallet or node has finished!"
    let restart
            = clientScenario ndbp logPrefix logConf node wallet updater nodeTimeout report walletLog
    (walletExitCode, nodeExitCode) <- if
       | someAsync == nodeAsync -> do
             unless (exitCode == ExitFailure 20) $ do
                 logWarning $ sformat ("The node has exited with "%shown) exitCode
                 whenJust report $ \repServ -> do
                     logInfo $ sformat ("Sending logs to "%stext) (toText repServ)
                     reportNodeCrash exitCode logPrefix logConf repServ
             logInfo "Waiting for the wallet to die"
             walletExitCode <- wait walletAsync
             logInfo $ sformat ("The wallet has exited with "%shown) walletExitCode
             return (walletExitCode, Just exitCode)
       | exitCode == ExitFailure 20 -> do
             logNotice "The wallet has exited with code 20"
             logInfo $ sformat
                 ("Waiting for the node to shut down or killing it in "%int%" seconds otherwise")
                 nodeTimeout
             nodeExitCode <- liftIO $ timeout (fromIntegral nodeTimeout * 1000000) (wait nodeAsync)
             return (exitCode, nodeExitCode)
       | otherwise -> do
             logWarning $ sformat ("The wallet has exited with "%shown) exitCode
             -- TODO: does the wallet have some kind of log?
             return (exitCode, Nothing)
    when (isNothing nodeExitCode) $ do
        logWarning "The wallet has exited, but the node is still up."
        killNode nodeHandle nodeAsync
    when (walletExitCode == ExitFailure 20) $
        case nodeExitCode of
            Just (ExitFailure 20) -> restart
            _ -> logWarning $
                "The wallet has exited with code 20, but we won't update due to node crash"
  where
    killNode nodeHandle nodeAsync = do
        logInfo "Killing the node"
        liftIO (tryAny (Process.terminateProcess nodeHandle)) >>= \case
            Right _ -> pass
            Left ex -> logError $ "'terminateProcess' failed: " <> show ex
        cancel nodeAsync
        -- Give the node some time to die, then complain if it hasn't
        nodeExitCode <- liftIO $
            timeout (fromIntegral nodeTimeout) $
            Process.waitForProcess nodeHandle
        whenNothing_ nodeExitCode $ do
            logWarning "The node didn't die after 'terminateProcess'"
            maybeTrySIGKILL nodeHandle

frontendOnlyScenario :: (HasConfigurations) => NodeDbPath -> NodeData -> NodeData -> UpdaterData -> Bool -> M ()
frontendOnlyScenario ndbp node wallet updater walletLog = do
    runUpdater ndbp updater
    logInfo "Waiting for wallet to finish..."
    exitCode <- runWallet walletLog wallet (ndLogPath node)
    logInfo "Wallet has finished!"
    let restart = frontendOnlyScenario ndbp node wallet updater walletLog
    if exitCode == ExitFailure 20
        then do
            logNotice "The wallet has exited with code 20"
            restart
        else do
            logWarning $ sformat ("The wallet has exited with "%shown) exitCode

-- | We run the updater and delete the update file if the update was
-- successful.
runUpdater :: HasConfigurations => NodeDbPath -> UpdaterData -> M ()
runUpdater ndbp ud = do
    let path = udPath ud
        args = udArgs ud
        runnerPath = udWindowsPath ud
        mUpdateArchivePath = udArchivePath ud
    whenM (liftIO (doesFileExist path)) $ do
        logNotice "Running the updater"
        let args' = args ++ maybe [] (one . toText) mUpdateArchivePath
        exitCode <- case runnerPath of
            Nothing -> runUpdaterProc path args'
            Just rp -> do
                -- Write the bat script and pass it the updater with all args
                writeWindowsUpdaterRunner rp
                -- The script will terminate this updater so this function shouldn't return
                runUpdaterProc rp ((toText path):args')
        case exitCode of
            ExitSuccess -> do
                logInfo "The updater has exited successfully"
                -- this will throw an exception if the file doesn't exist but
                -- hopefully if the updater has succeeded it *does* exist
                whenJust mUpdateArchivePath $ \updateArchivePath -> liftIO $ do
                    let affirmInstalled = do
                            updateArchive <- BS.L.readFile updateArchivePath
                            bracketNodeDBs ndbp $ \lmcNodeDBs ->
                                usingReaderT LauncherModeContext{..} $
                                affirmUpdateInstalled (installerHash updateArchive)
                        removeInstaller = removeFile updateArchivePath
                    -- Even if we fail to affirm that update was
                    -- installed, we still want to remove installer to
                    -- avoid infinite loop. If we don't remove it, we
                    -- will launch it again and again.
                    affirmInstalled `finally` removeInstaller
            ExitFailure code ->
                logWarning $ sformat ("The updater has failed (exit code "%int%")") code

runUpdaterProc :: FilePath -> [Text] -> M ExitCode
runUpdaterProc path args = do
    logNotice $ sformat ("    "%string%" "%stext) path (unwords $ map quote args)
    liftIO $ do
        let cr = createProc Process.CreatePipe path args
        phvar <- newEmptyMVar
        system' phvar cr mempty EUpdater

writeWindowsUpdaterRunner :: FilePath -> M ()
writeWindowsUpdaterRunner runnerPath = liftIO $ do
    exePath <- getExecutablePath
    launcherArgs <- getArgs
    writeFile (toString runnerPath) $ unlines
        [ "TaskKill /IM cardano-launcher.exe /F"
        -- Run updater
        , "%*"
        -- Delete updater
        , "del %1"
        -- Run launcher again
        , "start \"cardano launcher\" /b " <> (quote $ toText exePath) <> " " <> (unwords $ map (quote . toText) launcherArgs)
        -- Delete the bat file
        , "(goto) 2>nul & del \"%~f0\""
        ]

----------------------------------------------------------------------------
-- Running stuff
----------------------------------------------------------------------------

spawnNode
    :: NodeData
    -> Bool -- Wallet logging
    -> M (ProcessHandle, Async ExitCode)
spawnNode nd doesWalletLogToConsole = do
    let path = ndPath nd
        args = ndArgs nd
        mLogPath = ndLogPath nd
    logNotice "Starting the node"
    logNotice $ sformat ("    "%string%" "%stext) path (unwords $ map quote args)
    -- We don't explicitly close the `logHandle` here,
    -- but this will be done when we run the `CreateProcess` built
    -- by proc later in `system'`:
    -- http://hackage.haskell.org/package/process-1.6.1.0/docs/System-Process.html#v:createProcess
    cr <- liftIO $ case mLogPath of
        Just lp -> do
            createLogFileProc path args lp
            -- TODO (jmitchell): Find a safe, reliable way to print `logPath`. Cardano
            -- fails when it prints unicode characters. In the meantime, don't print it.
            -- See DAEF-12.
            -- printf ("Redirecting node's stdout and stderr to "%fp%"\n") logPath
        Nothing -> do
            let cr = if doesWalletLogToConsole then
                        Process.CreatePipe
                    else Process.Inherit
            return $ createProc cr path args
    phvar <- newEmptyMVar
    asc <- async (system' phvar cr mempty ENode)
    mbPh <- liftIO $ timeout 10000000 (takeMVar phvar)
    case mbPh of
        Nothing -> do
            logError "Couldn't run the node (it didn't start after 10s)"
            exitFailure
        Just ph -> do
            logInfo "Node has started"
            return (ph, asc)

runWallet
    :: Bool              -- ^ wallet logging
    -> NodeData          -- ^ Wallet, its args, wallet log file
    -> Maybe FilePath    -- ^ Node log file
    -> M ExitCode
runWallet shouldLog nd nLogPath = do
    let wpath = ndPath nd
        wargs = ndArgs nd
        mWLogPath = ndLogPath nd
    logNotice "Starting the wallet"
    phvar <- newEmptyMVar
    liftIO $ case mWLogPath of
        Just lp -> do
            cr <- createLogFileProc wpath wargs lp
            system' phvar cr mempty EWallet
        Nothing ->
           let cr = if | not shouldLog -> Process.NoStream
                       -- If node's output is not redirected, we want
                       -- to receive node's output and modify it.
                       | isNothing nLogPath -> Process.CreatePipe
                       -- If node's output is redirected, it's ok to
                       -- let wallet log to launcher's standard streams.
                       | otherwise -> Process.Inherit
           in system' phvar (createProc cr wpath wargs) mempty EWallet

createLogFileProc :: FilePath -> [Text] -> FilePath -> IO Process.CreateProcess
createLogFileProc path args lp = do
    _ <- createDirectoryIfMissing True (directory lp)
    (_, logHandle) <- (lp,) <$> openFile lp AppendMode
    IO.hSetBuffering logHandle IO.LineBuffering
    return $ createProc (Process.UseHandle logHandle) path args

createProc :: Process.StdStream -> FilePath -> [Text] -> Process.CreateProcess
createProc stdStream path args =
    (Process.proc path (map toString args))
            { Process.std_in = Process.CreatePipe
            , Process.std_out = stdStream
            , Process.std_err = stdStream
            }

asyncLog :: Handle -> Handle -> ProcessHandle -> Executable -> IO ExitCode
asyncLog stdO stdE pH nt = do
    withAsync (forever $ T.hGetLine stdO >>= customLogger stdout nt) $ \_ ->
        withAsync (forever $ T.hGetLine stdE >>= customLogger stderr nt) $ \_ -> do
        waitForProcess pH

customLogger :: Handle -> Executable -> Text -> IO ()
customLogger hndl loggerName logStr = do
    T.hPutStrLn hndl $ logNameStr <> logStr
    where
        logNameStr = case loggerName of
            ENode    -> "[node] "
            EWallet  -> "[wallet] "
            EUpdater -> "[updater] "
            ECertGen -> "[X509-certificates] "

----------------------------------------------------------------------------
-- Working with the report server
----------------------------------------------------------------------------

-- | Send logs (and block until they're sent).
--
-- TODO: logs should be sent asynchronously. This would probably require some
-- changes in the logging mechanism itself (e.g. to ensure that the logs
-- aren't deleted before we have sent them).
--
-- ...Or maybe we don't care because we don't restart anything after sending
-- logs (and so the user never actually sees the process or waits for it).
reportNodeCrash
    :: (HasCompileInfo, HasConfigurations)
    => ExitCode        -- ^ Exit code of the node
    -> Maybe FilePath  -- ^ Log prefix
    -> Maybe FilePath  -- ^ Path to the logger config
    -> String          -- ^ URL of the server
    -> M ()
reportNodeCrash exitCode _ logConfPath reportServ = do
    logConfig <- readLoggerConfig (toString <$> logConfPath)
    let logFileNames =
            map ((fromMaybe "" (logConfig ^. Log.lcLogsDirectory) </>) . snd) $
            retrieveLogFiles logConfig
        -- The log files are computed purely: they're only hypothetical. They
        -- are the file names that the logger config *would* create, but they
        -- don't necessarily exist on disk. 'compressLogs' assumes that all
        -- of the paths given indeed exist, and it will throw an exception if
        -- any of them do not (or if they're not tar-appropriate paths).
        hyptheticalLogFiles = filter (".pub" `isSuffixOf`) logFileNames
        ec = case exitCode of
            ExitSuccess   -> 0
            ExitFailure n -> n
        handler = logError . sformat ("Failed to report node crash: "%build)
        sendIt logFiles = bracket (compressLogs logFiles) (liftIO . removeFile) $ \txz ->
            liftIO $ sendReport protocolMagic compileInfo (Just txz) (RCrash ec) "cardano-node" reportServ
    logFiles <- liftIO $ filterM doesFileExist hyptheticalLogFiles
    -- We catch synchronous exceptions and do not re-throw! This is a crash
    -- handler. It runs if some other part of the system crashed. We wouldn't
    -- want a crash in the crash handler to shadow an existing crash.
    liftIO (sendIt logFiles) `catchAny` handler

-- Taken from the 'turtle' library and modified
system'
    :: MonadIO io
    => MVar ProcessHandle
    -- ^ Where to put process handle
    -> Process.CreateProcess
    -- ^ Command
    -> [Text]
    -- ^ Lines of standard input
    -> Executable
    -- ^ executable to run
    -> io ExitCode
    -- ^ Exit code
system' phvar p sl nt = liftIO (do
    let open = do
            (hIn, stdO, stdE, ph) <- Process.createProcess p
            putMVar phvar ph
            case (hIn, stdO, stdE) of
                (Just hndl, Just o, Just e) -> do
                    -- log certain kind of processes since
                    -- inherited ones might create infinite loop
                    case (Process.std_out p, Process.std_err p) of
                        (Process.CreatePipe, Process.CreatePipe) -> do
                            _ <- asyncLog o e ph nt
                            return ()
                        _ -> return ()
                    IO.hSetBuffering hndl IO.LineBuffering
                _        -> return ()
            return (hIn, ph)

    -- Prevent double close
    mvar <- newMVar False
    let close hdl = do
            modifyMVar_ mvar (\finalized -> do
                unless finalized (ignoreSIGPIPE (IO.hClose hdl))
                return True )
    let close' (Just hIn, ph) = do
            close hIn
            Process.terminateProcess ph
        close' (Nothing , ph) = do
            Process.terminateProcess ph

    let handle_ (Just hIn, ph) = do
            let feedIn :: (forall a. IO a -> IO a) -> IO ()
                feedIn restore =
                    restore (ignoreSIGPIPE (outhandle hIn sl)) `finally` close hIn
            mask_ (withAsyncWithUnmask feedIn (\a -> Process.waitForProcess ph <* halt a) )
        handle_ (Nothing , ph) = do
            Process.waitForProcess ph

    bracket open close' handle_ )
    where
      outhandle :: Handle -> [Text] -> IO ()
      outhandle hdl txt = forM_ txt (T.hPutStrLn hdl)

halt :: Async a -> IO ()
halt a = do
    m <- poll a
    case m of
        Nothing          -> cancel a
        Just (Left  msg) -> throwM msg
        Just (Right _)   -> return ()

ignoreSIGPIPE :: IO () -> IO ()
ignoreSIGPIPE = handle (\ex -> case ex of
    IOError
        { ioe_type = ResourceVanished
        , ioe_errno = Just ioe }
        | Errno ioe == ePIPE -> return ()
    _ -> throwM ex )

----------------------------------------------------------------------------
-- SIGKILL
----------------------------------------------------------------------------

-- | If we're on Linux or macOS, send a SIGKILL to a process.
maybeTrySIGKILL :: ProcessHandle -> M ()
maybeTrySIGKILL _h = do
#ifdef mingw32_HOST_OS
    logInfo "Not trying to send a SIGKILL because we're on Windows"
#else
    logInfo "Sending SIGKILL"
    liftIO $ Process.withProcessHandle _h $ \case
        Process.OpenHandle pid -> signalProcess sigKILL pid
        _                      -> pass
#endif

----------------------------------------------------------------------------
-- Utilities
----------------------------------------------------------------------------

quote :: Text -> Text
quote str = "\"" <> str <> "\""<|MERGE_RESOLUTION|>--- conflicted
+++ resolved
@@ -303,49 +303,8 @@
                       set Log.ltSeverity (Just Log.debugPlus)
     logException loggerName . Log.usingLoggerName loggerName $
         withConfigurations loConfiguration $ \_ -> do
-<<<<<<< HEAD
-
-        -- Generate TLS certificates as needed
-        generateTlsCertificates loConfiguration loX509ToolPath loTlsPath
-
-        case (loWalletPath, loFrontendOnlyMode) of
-            (Nothing, _) -> do
-                logNotice "LAUNCHER STARTED"
-                logInfo "Running in the server scenario"
-                serverScenario
-                    (NodeDbPath loNodeDbPath)
-                    loLogsPrefix
-                    loNodeLogConfig
-                    (NodeData loNodePath realNodeArgs loNodeLogPath)
-                    (UpdaterData
-                        loUpdaterPath loUpdaterArgs loUpdateWindowsRunner loUpdateArchive)
-                    loReportServer
-                logNotice "Finished serverScenario"
-            (Just wpath, True) -> do
-                frontendOnlyScenario
-                    (NodeDbPath loNodeDbPath)
-                    (NodeData loNodePath realNodeArgs loNodeLogPath)
-                    (NodeData wpath loWalletArgs loWalletLogPath)
-                    (UpdaterData loUpdaterPath loUpdaterArgs loUpdateWindowsRunner loUpdateArchive)
-                    loWalletLogging
-            (Just wpath, False) -> do
-                logNotice "LAUNCHER STARTED"
-                logInfo "Running in the client scenario"
-                clientScenario
-                    (NodeDbPath loNodeDbPath)
-                    loLogsPrefix
-                    loNodeLogConfig
-                    (NodeData loNodePath realNodeArgs loNodeLogPath)
-                    (NodeData wpath loWalletArgs loWalletLogPath)
-                    (UpdaterData
-                        loUpdaterPath loUpdaterArgs loUpdateWindowsRunner loUpdateArchive)
-                    loNodeTimeoutSec
-                    loReportServer
-                    loWalletLogging
-                logNotice "Finished clientScenario"
-=======
             let lockFileName = loStatePath </> "launcher.lock"
-            maybeFileLock <- liftIO $ tryLockFile lockFileName Exclusive 
+            maybeFileLock <- liftIO $ tryLockFile lockFileName Exclusive
             fileLock <- case maybeFileLock of
                 Nothing -> do
                   logError $ sformat ("CRITICAL FAILURE: Lock file "%shown%" is in use! TERMINATING!") lockFileName
@@ -353,8 +312,10 @@
                 Just fileLock -> do
                   logInfo $ sformat ("Locked launcher lock file "%shown) lockFileName
                   return fileLock
-            case loWalletPath of
-                Nothing -> do
+            -- Generate TLS certificates as needed
+            generateTlsCertificates loConfiguration loX509ToolPath loTlsPath
+            case (loWalletPath, loFrontendOnlyMode) of
+                (Nothing, _) -> do
                     logNotice "LAUNCHER STARTED"
                     logInfo "Running in the server scenario"
                     serverScenario
@@ -366,7 +327,14 @@
                             loUpdaterPath loUpdaterArgs loUpdateWindowsRunner loUpdateArchive)
                         loReportServer
                     logNotice "Finished serverScenario"
-                Just wpath -> do
+                (Just wpath, True) -> do
+                    frontendOnlyScenario
+                        (NodeDbPath loNodeDbPath)
+                        (NodeData loNodePath realNodeArgs loNodeLogPath)
+                        (NodeData wpath loWalletArgs loWalletLogPath)
+                        (UpdaterData loUpdaterPath loUpdaterArgs loUpdateWindowsRunner loUpdateArchive)
+                        loWalletLogging
+                (Just wpath, False) -> do
                     logNotice "LAUNCHER STARTED"
                     logInfo "Running in the client scenario"
                     clientScenario
@@ -382,7 +350,6 @@
                         loWalletLogging
                     logNotice "Finished clientScenario"
             liftIO $ unlockFile fileLock
->>>>>>> ff9e9ce9
   where
     -- We propagate some options to the node executable, because
     -- we almost certainly want to use the same configuration and
