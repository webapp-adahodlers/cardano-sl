--- conflicted
+++ resolved
@@ -74,15 +74,9 @@
     -> TVar NtpStatus
     -> (forall x. m x -> Handler x)
     -> m (Server WalletSwaggerApi)
-<<<<<<< HEAD
-walletServer diffusion nat = do
+walletServer diffusion ntpStatus nat = do
     mapM_ (findKey >=> syncWallet . eskToWalletDecrCredentials) =<< myRootAddresses
-    return $ servantHandlersWithSwagger submitTx nat
-=======
-walletServer diffusion ntpStatus nat = do
-    syncWalletsWithGState =<< mapM findKey =<< myRootAddresses
     return $ servantHandlersWithSwagger ntpStatus submitTx nat
->>>>>>> 3115d8a6
   where
     -- Diffusion layer takes care of submitting transactions.
     submitTx = sendTx diffusion
